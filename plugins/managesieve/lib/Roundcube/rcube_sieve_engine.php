<?php

/**
 * Managesieve (Sieve Filters) Engine
 *
 * Engine part of Managesieve plugin implementing UI and backend access.
 *
 * Copyright (C) The Roundcube Dev Team
 * Copyright (C) Kolab Systems AG
 *
 * This program is free software: you can redistribute it and/or modify
 * it under the terms of the GNU General Public License as published by
 * the Free Software Foundation, either version 3 of the License, or
 * (at your option) any later version.
 *
 * This program is distributed in the hope that it will be useful,
 * but WITHOUT ANY WARRANTY; without even the implied warranty of
 * MERCHANTABILITY or FITNESS FOR A PARTICULAR PURPOSE. See the
 * GNU General Public License for more details.
 *
 * You should have received a copy of the GNU General Public License
 * along with this program. If not, see http://www.gnu.org/licenses/.
 */

class rcube_sieve_engine
{
    protected $rc;
    protected $sieve;
    protected $errors;
    protected $form;
    protected $list;
    protected $tips    = array();
    protected $script  = array();
    protected $exts    = array();
    protected $active  = array();
    protected $headers = array();
    protected $disabled_actions = array();
    protected $addr_headers = array(
        // Required
        "from", "to", "cc", "bcc", "sender", "resent-from", "resent-to",
        // Additional (RFC 822 / RFC 2822)
        "reply-to", "resent-reply-to", "resent-sender", "resent-cc", "resent-bcc",
        // Non-standard (RFC 2076, draft-palme-mailext-headers-08.txt)
        "for-approval", "for-handling", "for-comment", "apparently-to", "errors-to",
        "delivered-to", "return-receipt-to", "x-admin", "read-receipt-to",
        "x-confirm-reading-to", "return-receipt-requested",
        "registered-mail-reply-requested-by", "mail-followup-to", "mail-reply-to",
        "abuse-reports-to", "x-complaints-to", "x-report-abuse-to",
        // Undocumented
        "x-beenthere",
    );
    protected $notify_methods = array(
        'mailto',
        // 'sms',
        // 'tel',
    );
    protected $notify_importance_options = array(
        3 => 'notifyimportancelow',
        2 => 'notifyimportancenormal',
        1 => 'notifyimportancehigh'
    );

    const VERSION  = '9.3';
    const PROGNAME = 'Roundcube (Managesieve)';
    const PORT     = 4190;


    /**
     * Class constructor
     */
    function __construct($plugin)
    {
        $this->rc      = rcube::get_instance();
        $this->plugin  = $plugin;
        $this->headers = $this->get_default_headers();
    }

    /**
     * Loads configuration, initializes plugin (including sieve connection)
     */
    function start($mode = null)
    {
        // register UI objects
        $this->rc->output->add_handlers(array(
            'filterslist'      => array($this, 'filters_list'),
            'filtersetslist'   => array($this, 'filtersets_list'),
            'filterform'       => array($this, 'filter_form'),
            'filtersetform'    => array($this, 'filterset_form'),
            'filterseteditraw' => array($this, 'filterset_editraw'),
        ));

        $this->disabled_actions = (array) $this->rc->config->get('managesieve_disabled_actions');

        // connect to managesieve server
        $error = $this->connect($_SESSION['username'], $this->rc->decrypt($_SESSION['password']));

        // load current/active script
        if (!$error) {
            // Get list of scripts
            $list = $this->list_scripts();

            // reset current script when entering filters UI (#1489412)
            if ($this->rc->action == 'plugin.managesieve') {
                $this->rc->session->remove('managesieve_current');
            }

            if ($mode != 'vacation' && $mode != 'forward') {
                if (!empty($_GET['_set']) || !empty($_POST['_set'])) {
                    $script_name = rcube_utils::get_input_value('_set', rcube_utils::INPUT_GPC, true);
                }
                else if (!empty($_SESSION['managesieve_current'])) {
                    $script_name = $_SESSION['managesieve_current'];
                }
            }

            $error = $this->load_script($script_name);
        }

        // finally set script objects
        if ($error) {
            switch ($error) {
                case rcube_sieve::ERROR_CONNECTION:
                case rcube_sieve::ERROR_LOGIN:
                    $this->rc->output->show_message('managesieve.filterconnerror', 'error');
                    break;

                default:
                    $this->rc->output->show_message('managesieve.filterunknownerror', 'error');
                    break;
            }

            // reload interface in case of possible error when specified script wasn't found (#1489412)
            if ($script_name !== null && !empty($list) && !in_array($script_name, $list)) {
                $this->rc->output->command('reload', 500);
            }

            // to disable 'Add filter' button set env variable
            $this->rc->output->set_env('filterconnerror', true);
            $this->script = array();
        }
        else {
            $this->exts = $this->sieve->get_extensions();
            $this->init_script();
            $this->rc->output->set_env('currentset', $this->sieve->current);
            $_SESSION['managesieve_current'] = $this->sieve->current;
        }

        $this->rc->output->set_env('raw_sieve_editor', $this->rc->config->get('managesieve_raw_editor', true));
        $this->rc->output->set_env('managesieve_disabled_actions', $this->disabled_actions);
        if (in_array('list_sets', $this->disabled_actions))
            $this->rc->output->set_env('managesieve_no_set_list', true);

        return $error;
    }

    /**
     * Connect to configured managesieve server
     *
     * @param string $username User login
     * @param string $password User password
     *
     * @return int Connection status: 0 on success, >0 on failure
     */
    public function connect($username, $password)
    {
        // Get connection parameters
        $host = $this->rc->config->get('managesieve_host', 'localhost');
        $port = $this->rc->config->get('managesieve_port');
        $tls  = $this->rc->config->get('managesieve_usetls', false);

        $host = rcube_utils::parse_host($host);
        $host = rcube_utils::idn_to_ascii($host);

        // remove tls:// prefix, set TLS flag
        if (($host = preg_replace('|^tls://|i', '', $host, 1, $cnt)) && $cnt) {
            $tls = true;
        }

        if (empty($port)) {
            $port = getservbyname('sieve', 'tcp') ?: self::PORT;
        }

        $plugin = $this->rc->plugins->exec_hook('managesieve_connect', array(
            'user'      => $username,
            'password'  => $password,
            'host'      => $host,
            'port'      => $port,
            'usetls'    => $tls,
            'auth_type' => $this->rc->config->get('managesieve_auth_type'),
            'disabled'  => $this->rc->config->get('managesieve_disabled_extensions'),
            'debug'     => $this->rc->config->get('managesieve_debug', false),
            'auth_cid'  => $this->rc->config->get('managesieve_auth_cid'),
            'auth_pw'   => $this->rc->config->get('managesieve_auth_pw'),
            'socket_options' => $this->rc->config->get('managesieve_conn_options')
        ));

        // Handle per-host socket options
        rcube_utils::parse_socket_options($plugin['socket_options'], $plugin['host']);

        // try to connect to managesieve server and to fetch the script
        $this->sieve = new rcube_sieve(
            $plugin['user'],
            $plugin['password'],
            $plugin['host'],
            $plugin['port'],
            $plugin['auth_type'],
            $plugin['usetls'],
            $plugin['disabled'],
            $plugin['debug'],
            $plugin['auth_cid'],
            $plugin['auth_pw'],
            $plugin['socket_options'],
            $plugin['gssapi_context'],
            $plugin['gssapi_cn']
        );

        $error = $this->sieve->error();

        if ($error) {
            rcube::raise_error(array(
                    'code'    => 403,
                    'file'    => __FILE__,
                    'line'    => __LINE__,
                    'message' => "Unable to connect to managesieve on $host:$port"
                ), true, false);
        }

        return $error;
    }

    /**
     * Load specified (or active) script
     *
     * @param string $script_name Optional script name
     *
     * @return int Connection status: 0 on success, >0 on failure
     */
    protected function load_script($script_name = null)
    {
        // Get list of scripts
        $list = $this->list_scripts();

        if ($script_name === null || $script_name === '') {
            // get (first) active script
            if (!empty($this->active)) {
               $script_name = $this->active[0];
            }
            else if ($list) {
                $script_name = $list[0];
            }
            else {
                // if script does not exist create one with default content
                $this->create_default_script();
            }
        }

        if ($script_name) {
            $this->sieve->load($script_name);
        }

        return $this->sieve->error();
    }

    /**
     * User interface actions handler
     */
    function actions()
    {
        $error = $this->start();

        // Handle user requests
        if ($action = rcube_utils::get_input_value('_act', rcube_utils::INPUT_GPC)) {
            $fid = (int) rcube_utils::get_input_value('_fid', rcube_utils::INPUT_POST);

            if ($action == 'delete' && !$error) {
                if (!in_array('delete_rule', $this->disabled_actions)) {
                    if (isset($this->script[$fid])) {
                        if ($this->sieve->script->delete_rule($fid))
                            $result = $this->save_script();

                        if ($result === true) {
                            $this->rc->output->show_message('managesieve.filterdeleted', 'confirmation');
                            $this->rc->output->command('managesieve_updatelist', 'del', array('id' => $fid));
                        }
                        else {
                            $this->rc->output->show_message('managesieve.filterdeleteerror', 'error');
                        }
                    }
                }
                else {
                    $this->rc->output->show_message('managesieve.disabledaction', 'error');
                }
            }
            else if ($action == 'move' && !$error) {
                if (isset($this->script[$fid])) {
                    $to   = (int) rcube_utils::get_input_value('_to', rcube_utils::INPUT_POST);
                    $rule = $this->script[$fid];

                    // remove rule
                    unset($this->script[$fid]);
                    $this->script = array_values($this->script);

                    // add at target position
                    if ($to >= count($this->script)) {
                        $this->script[] = $rule;
                    }
                    else {
                        $script = array();
                        foreach ($this->script as $idx => $r) {
                            if ($idx == $to)
                                $script[] = $rule;
                            $script[] = $r;
                        }
                        $this->script = $script;
                    }

                    $this->sieve->script->content = $this->script;
                    $result = $this->save_script();

                    if ($result === true) {
                        $result = $this->list_rules();

                        $this->rc->output->show_message('managesieve.moved', 'confirmation');
                        $this->rc->output->command('managesieve_updatelist', 'list',
                            array('list' => $result, 'clear' => true, 'set' => $to));
                    }
                    else {
                        $this->rc->output->show_message('managesieve.moveerror', 'error');
                    }
                }
            }
            else if ($action == 'act' && !$error) {
                if (isset($this->script[$fid])) {
                    $rule     = $this->script[$fid];
                    $disabled = !empty($rule['disabled']);
                    $rule['disabled'] = !$disabled;
                    $result = $this->sieve->script->update_rule($fid, $rule);

                    if ($result !== false)
                        $result = $this->save_script();

                    if ($result === true) {
                        if ($rule['disabled'])
                            $this->rc->output->show_message('managesieve.deactivated', 'confirmation');
                        else
                            $this->rc->output->show_message('managesieve.activated', 'confirmation');
                        $this->rc->output->command('managesieve_updatelist', 'update',
                            array('id' => $fid, 'disabled' => $rule['disabled']));
                    }
                    else {
                        if ($rule['disabled'])
                            $this->rc->output->show_message('managesieve.deactivateerror', 'error');
                        else
                            $this->rc->output->show_message('managesieve.activateerror', 'error');
                    }
                }
            }
            else if ($action == 'setact' && !$error) {
                if (!in_array('enable_disable_set', $this->disabled_actions)) {
                    $script_name = rcube_utils::get_input_value('_set', rcube_utils::INPUT_POST, true);
                    $result = $this->activate_script($script_name);
                    $kep14  = $this->rc->config->get('managesieve_kolab_master');

                    if ($result === true) {
                        $this->rc->output->set_env('active_sets', $this->active);
                        $this->rc->output->show_message('managesieve.setactivated', 'confirmation');
                        $this->rc->output->command('managesieve_updatelist', 'setact',
                            array('name' => $script_name, 'active' => true, 'all' => !$kep14));
                    }
                    else {
                        $this->rc->output->show_message('managesieve.setactivateerror', 'error');
                    }
                }
                else {
                    $this->rc->output->show_message('managesieve.disabledaction', 'error');
                }
            }
            else if ($action == 'deact' && !$error) {
                if (!in_array('enable_disable_set', $this->disabled_actions)) {
                    $script_name = rcube_utils::get_input_value('_set', rcube_utils::INPUT_POST, true);
                    $result = $this->deactivate_script($script_name);

                    if ($result === true) {
                        $this->rc->output->set_env('active_sets', $this->active);
                        $this->rc->output->show_message('managesieve.setdeactivated', 'confirmation');
                        $this->rc->output->command('managesieve_updatelist', 'setact',
                            array('name' => $script_name, 'active' => false));
                    }
                    else {
                        $this->rc->output->show_message('managesieve.setdeactivateerror', 'error');
                    }
                }
                else {
                    $this->rc->output->show_message('managesieve.disabledaction', 'error');
                }
            }
            else if ($action == 'setdel' && !$error) {
                if (!in_array('delete_set', $this->disabled_actions)) {
                    $script_name = rcube_utils::get_input_value('_set', rcube_utils::INPUT_POST, true);
                    $result = $this->remove_script($script_name);

                    if ($result === true) {
                        $this->rc->output->show_message('managesieve.setdeleted', 'confirmation');
                        $this->rc->output->command('managesieve_updatelist', 'setdel',
                            array('name' => $script_name));
                        $this->rc->session->remove('managesieve_current');
                    }
                    else {
                        $this->rc->output->show_message('managesieve.setdeleteerror', 'error');
                    }
                }
                else {
                    $this->rc->output->show_message('managesieve.disabledaction', 'error');
                }
            }
            else if ($action == 'setget') {
                if (!in_array('download_set', $this->disabled_actions)) {
                    $this->rc->request_security_check(rcube_utils::INPUT_GET);

                    $script_name = rcube_utils::get_input_value('_set', rcube_utils::INPUT_GPC, true);
                    $script      = $this->sieve->get_script($script_name);

                    if ($script !== false) {
                        $this->rc->output->download_headers($script_name . '.txt', array('length' => strlen($script)));
                        echo $script;
                    }

                    exit;
                }
            }
            else if ($action == 'list') {
                $result = $this->list_rules();

                $this->rc->output->command('managesieve_updatelist', 'list', array('list' => $result));
            }
            else if ($action == 'ruleadd') {
                $rid = rcube_utils::get_input_value('_rid', rcube_utils::INPUT_POST);
                $id = $this->genid();
                $content = $this->rule_div($fid, $id, false, $_SESSION['managesieve-compact-form']);

                $this->rc->output->command('managesieve_rulefill', $content, $id, $rid);
            }
            else if ($action == 'actionadd') {
                $aid = rcube_utils::get_input_value('_aid', rcube_utils::INPUT_POST);
                $id = $this->genid();
                $content = $this->action_div($fid, $id, false);

                $this->rc->output->command('managesieve_actionfill', $content, $id, $aid);
            }
            else if ($action == 'addresses') {
                $aid = rcube_utils::get_input_value('_aid', rcube_utils::INPUT_POST);

                $this->rc->output->command('managesieve_vacation_addresses_update', $aid, $this->user_emails());
            }

            $this->rc->output->send();
        }
        else if ($this->rc->task == 'mail') {
            // Initialize the form
            $rules = rcube_utils::get_input_value('r', rcube_utils::INPUT_GET);
            if (!empty($rules)) {
                $tests = array();
                foreach ($rules as $rule) {
                    list($header, $value) = explode(':', $rule, 2);
                    $tests[] = array(
                        'type' => 'contains',
                        'test' => 'header',
                        'arg1' => $header,
                        'arg2' => $value,
                    );
                }

                $this->form = array(
                    'join'  => count($tests) > 1 ? 'allof' : 'anyof',
                    'name'  => '',
                    'tests' => $tests,
                    'actions' => array(
                        0 => array('type' => 'fileinto'),
                        1 => array('type' => 'stop'),
                    ),
                );
            }
        }

        $this->send();
    }

    function saveraw()
    {
        // Init plugin and handle managesieve connection
        $error = $this->start();

        $script_name = rcube_utils::get_input_value('_set', rcube_utils::INPUT_POST);

        $result = $this->sieve->save_script($script_name, $_POST['rawsetcontent']);

        if ($result === false) {
            $this->rc->output->show_message('managesieve.filtersaveerror', 'error');
            $errorLines = $this->sieve->get_error_lines();
            if (count($errorLines) > 0) {
                $this->rc->output->set_env("sieve_errors", $errorLines);
            }
        }
        else {
            $this->rc->output->show_message('managesieve.setupdated', 'confirmation');
            $this->rc->output->command('parent.managesieve_updatelist', 'refresh');
        }

        $this->send();
    }

    function save()
    {
        // Init plugin and handle managesieve connection
        $error = $this->start();

        // get request size limits (#1488648)
        $max_post = max(array(
            ini_get('max_input_vars'),
            ini_get('suhosin.request.max_vars'),
            ini_get('suhosin.post.max_vars'),
        ));
        $max_depth = max(array(
            ini_get('suhosin.request.max_array_depth'),
            ini_get('suhosin.post.max_array_depth'),
        ));

        // check request size limit
        if ($max_post && count($_POST, COUNT_RECURSIVE) >= $max_post) {
            rcube::raise_error(array(
                'code' => 500, 'type' => 'php',
                'file' => __FILE__, 'line' => __LINE__,
                'message' => "Request size limit exceeded (one of max_input_vars/suhosin.request.max_vars/suhosin.post.max_vars)"
                ), true, false);
            $this->rc->output->show_message('managesieve.filtersaveerror', 'error');
        }
        // check request depth limits
        else if ($max_depth && count($_POST['_header']) > $max_depth) {
            rcube::raise_error(array(
                'code' => 500, 'type' => 'php',
                'file' => __FILE__, 'line' => __LINE__,
                'message' => "Request size limit exceeded (one of suhosin.request.max_array_depth/suhosin.post.max_array_depth)"
                ), true, false);
            $this->rc->output->show_message('managesieve.filtersaveerror', 'error');
        }
        // filters set add action
        else if (!empty($_POST['_newset'])) {
            $name       = rcube_utils::get_input_value('_name', rcube_utils::INPUT_POST, true);
            $copy       = rcube_utils::get_input_value('_copy', rcube_utils::INPUT_POST, true);
            $from       = rcube_utils::get_input_value('_from', rcube_utils::INPUT_POST);
            $exceptions = $this->rc->config->get('managesieve_filename_exceptions');
            $kolab      = $this->rc->config->get('managesieve_kolab_master');
            $name_uc    = mb_strtolower($name);
            $list       = $this->list_scripts();

            if (in_array('new_set', $this->disabled_actions)) {
                $error = 'managesieve.disabledaction';
            }
            else if (!$name) {
                $this->errors['name'] = $this->plugin->gettext('cannotbeempty');
            }
            else if (mb_strlen($name) > 128) {
                $this->errors['name'] = $this->plugin->gettext('nametoolong');
            }
            else if (!empty($exceptions) && in_array($name, (array)$exceptions)) {
                $this->errors['name'] = $this->plugin->gettext('namereserved');
            }
            else if (!empty($kolab) && in_array($name_uc, array('MASTER', 'USER', 'MANAGEMENT'))) {
                $this->errors['name'] = $this->plugin->gettext('namereserved');
            }
            else if (in_array($name, $list)) {
                $this->errors['name'] = $this->plugin->gettext('setexist');
            }
            else if ($from == 'file') {
                // from file
                if (is_uploaded_file($_FILES['_file']['tmp_name'])) {
                    $file = file_get_contents($_FILES['_file']['tmp_name']);
                    $file = preg_replace('/\r/', '', $file);
                    // for security don't save script directly
                    // check syntax before, like this...
                    $this->sieve->load_script($file);
                    if (!$this->save_script($name)) {
                        $this->errors['file'] = $this->plugin->gettext('setcreateerror');
                    }
                }
                else {  // upload failed
                    $err = $_FILES['_file']['error'];

                    if ($err == UPLOAD_ERR_INI_SIZE || $err == UPLOAD_ERR_FORM_SIZE) {
                        $msg = $this->rc->gettext(array('name' => 'filesizeerror',
                            'vars' => array('size' =>
                                $this->rc->show_bytes(rcube_utils::max_upload_size()))));
                    }
                    else {
                        $this->errors['file'] = $this->plugin->gettext('fileuploaderror');
                    }
                }
            }
            else if (!$this->sieve->copy($name, $from == 'set' ? $copy : '')) {
                $error = 'managesieve.setcreateerror';
            }

            if (!$error && empty($this->errors)) {
                // Find position of the new script on the list
                $list[] = $name;
                asort($list, SORT_LOCALE_STRING);
                $list  = array_values($list);
                $index = array_search($name, $list);

                $this->rc->output->show_message('managesieve.setcreated', 'confirmation');
                $this->rc->output->command('parent.managesieve_updatelist', 'setadd',
                    array('name' => $name, 'index' => $index));
            }
            else if ($msg) {
                $this->rc->output->command('display_message', $msg, 'error');
            }
            else if ($error) {
                $this->rc->output->show_message($error, 'error');
            }
        }
        // filter add/edit action
        else if (isset($_POST['_name'])) {
            $name = trim(rcube_utils::get_input_value('_name', rcube_utils::INPUT_POST, true));
            $fid  = trim(rcube_utils::get_input_value('_fid', rcube_utils::INPUT_POST));
            $join = trim(rcube_utils::get_input_value('_join', rcube_utils::INPUT_POST));

            // and arrays
            $headers        = rcube_utils::get_input_value('_header', rcube_utils::INPUT_POST);
            $cust_headers   = rcube_utils::get_input_value('_custom_header', rcube_utils::INPUT_POST);
            $cust_vars      = rcube_utils::get_input_value('_custom_var', rcube_utils::INPUT_POST);
            $ops            = rcube_utils::get_input_value('_rule_op', rcube_utils::INPUT_POST);
            $sizeops        = rcube_utils::get_input_value('_rule_size_op', rcube_utils::INPUT_POST);
            $sizeitems      = rcube_utils::get_input_value('_rule_size_item', rcube_utils::INPUT_POST);
            $sizetargets    = rcube_utils::get_input_value('_rule_size_target', rcube_utils::INPUT_POST);
            $spamtestops    = rcube_utils::get_input_value('_rule_spamtest_op', rcube_utils::INPUT_POST);
            $spamtesttargets= rcube_utils::get_input_value('_rule_spamtest_target', rcube_utils::INPUT_POST);
            $targets        = rcube_utils::get_input_value('_rule_target', rcube_utils::INPUT_POST, true);
            $mods           = rcube_utils::get_input_value('_rule_mod', rcube_utils::INPUT_POST);
            $mod_types      = rcube_utils::get_input_value('_rule_mod_type', rcube_utils::INPUT_POST);
            $body_trans     = rcube_utils::get_input_value('_rule_trans', rcube_utils::INPUT_POST);
            $body_types     = rcube_utils::get_input_value('_rule_trans_type', rcube_utils::INPUT_POST, true);
            $comparators    = rcube_utils::get_input_value('_rule_comp', rcube_utils::INPUT_POST);
            $indexes        = rcube_utils::get_input_value('_rule_index', rcube_utils::INPUT_POST);
            $lastindexes    = rcube_utils::get_input_value('_rule_index_last', rcube_utils::INPUT_POST);
            $dateheaders    = rcube_utils::get_input_value('_rule_date_header', rcube_utils::INPUT_POST);
            $dateparts      = rcube_utils::get_input_value('_rule_date_part', rcube_utils::INPUT_POST);
            $mime_parts     = rcube_utils::get_input_value('_rule_mime_part', rcube_utils::INPUT_POST);
            $mime_types     = rcube_utils::get_input_value('_rule_mime_type', rcube_utils::INPUT_POST);
            $mime_params    = rcube_utils::get_input_value('_rule_mime_param', rcube_utils::INPUT_POST, true);
            $message        = rcube_utils::get_input_value('_rule_message', rcube_utils::INPUT_POST);
            $dup_handles    = rcube_utils::get_input_value('_rule_duplicate_handle', rcube_utils::INPUT_POST, true);
            $dup_headers    = rcube_utils::get_input_value('_rule_duplicate_header', rcube_utils::INPUT_POST, true);
            $dup_uniqueids  = rcube_utils::get_input_value('_rule_duplicate_uniqueid', rcube_utils::INPUT_POST, true);
            $dup_seconds    = rcube_utils::get_input_value('_rule_duplicate_seconds', rcube_utils::INPUT_POST);
            $dup_lasts      = rcube_utils::get_input_value('_rule_duplicate_last', rcube_utils::INPUT_POST);
            $act_types      = rcube_utils::get_input_value('_action_type', rcube_utils::INPUT_POST, true);
            $mailboxes      = rcube_utils::get_input_value('_action_mailbox', rcube_utils::INPUT_POST, true);
            $act_targets    = rcube_utils::get_input_value('_action_target', rcube_utils::INPUT_POST, true);
            $domain_targets = rcube_utils::get_input_value('_action_target_domain', rcube_utils::INPUT_POST);
            $area_targets   = rcube_utils::get_input_value('_action_target_area', rcube_utils::INPUT_POST, true);
            $reasons        = rcube_utils::get_input_value('_action_reason', rcube_utils::INPUT_POST, true);
            $addresses      = rcube_utils::get_input_value('_action_addresses', rcube_utils::INPUT_POST, true);
            $intervals      = rcube_utils::get_input_value('_action_interval', rcube_utils::INPUT_POST);
            $interval_types = rcube_utils::get_input_value('_action_interval_type', rcube_utils::INPUT_POST);
            $from           = rcube_utils::get_input_value('_action_from', rcube_utils::INPUT_POST, true);
            $subject        = rcube_utils::get_input_value('_action_subject', rcube_utils::INPUT_POST, true);
            $flags          = rcube_utils::get_input_value('_action_flags', rcube_utils::INPUT_POST);
            $varnames       = rcube_utils::get_input_value('_action_varname', rcube_utils::INPUT_POST);
            $varvalues      = rcube_utils::get_input_value('_action_varvalue', rcube_utils::INPUT_POST);
            $varmods        = rcube_utils::get_input_value('_action_varmods', rcube_utils::INPUT_POST);
            $notifymethods  = rcube_utils::get_input_value('_action_notifymethod', rcube_utils::INPUT_POST);
            $notifytargets  = rcube_utils::get_input_value('_action_notifytarget', rcube_utils::INPUT_POST, true);
            $notifyoptions  = rcube_utils::get_input_value('_action_notifyoption', rcube_utils::INPUT_POST, true);
            $notifymessages = rcube_utils::get_input_value('_action_notifymessage', rcube_utils::INPUT_POST, true);
            $notifyfrom     = rcube_utils::get_input_value('_action_notifyfrom', rcube_utils::INPUT_POST);
            $notifyimp      = rcube_utils::get_input_value('_action_notifyimportance', rcube_utils::INPUT_POST);
            $addheader_name  = rcube_utils::get_input_value('_action_addheader_name', rcube_utils::INPUT_POST);
            $addheader_value = rcube_utils::get_input_value('_action_addheader_value', rcube_utils::INPUT_POST, true);
            $addheader_pos   = rcube_utils::get_input_value('_action_addheader_pos', rcube_utils::INPUT_POST);
            $delheader_name  = rcube_utils::get_input_value('_action_delheader_name', rcube_utils::INPUT_POST);
            $delheader_value = rcube_utils::get_input_value('_action_delheader_value', rcube_utils::INPUT_POST, true);
            $delheader_pos   = rcube_utils::get_input_value('_action_delheader_pos', rcube_utils::INPUT_POST);
            $delheader_index = rcube_utils::get_input_value('_action_delheader_index', rcube_utils::INPUT_POST);
            $delheader_op    = rcube_utils::get_input_value('_action_delheader_op', rcube_utils::INPUT_POST);
            $delheader_comp  = rcube_utils::get_input_value('_action_delheader_comp', rcube_utils::INPUT_POST);

            $this->form['disabled'] = empty($_POST['_enabled']);
            $this->form['join']     = $join == 'allof';
            $this->form['name']     = $name;
            $this->form['tests']    = array();
            $this->form['actions']  = array();

            if ($name == '')
                $this->errors['name'] = $this->plugin->gettext('cannotbeempty');
            else {
                foreach ($this->script as $idx => $rule)
                    if($rule['name'] == $name && $idx != $fid) {
                        $this->errors['name'] = $this->plugin->gettext('ruleexist');
                        break;
                    }
            }

            $i = 0;
            // rules
            if ($join == 'any') {
                $this->form['tests'][0]['test'] = 'true';
            }
            else {
                foreach ($headers as $idx => $header) {
                    // targets are indexed differently (assume form order)
                    $target     = $this->strip_value($targets[$idx], true);
                    $header     = $this->strip_value($header);
                    $operator   = $this->strip_value($ops[$idx]);
                    $comparator = $this->strip_value($comparators[$idx]);

                    if ($header == 'size') {
                        $sizeop     = $this->strip_value($sizeops[$idx]);
                        $sizeitem   = $this->strip_value($sizeitems[$idx]);
                        $sizetarget = $this->strip_value($sizetargets[$idx]);

                        $this->form['tests'][$i]['test'] = 'size';
                        $this->form['tests'][$i]['type'] = $sizeop;
                        $this->form['tests'][$i]['arg']  = $sizetarget;

                        if ($sizetarget == '')
                            $this->errors['tests'][$i]['sizetarget'] = $this->plugin->gettext('cannotbeempty');
                        else if (!preg_match('/^[0-9]+(K|M|G)?$/i', $sizetarget.$sizeitem, $m)) {
                            $this->errors['tests'][$i]['sizetarget'] = $this->plugin->gettext('forbiddenchars');
                            $this->form['tests'][$i]['item'] = $sizeitem;
                        }
                        else
                            $this->form['tests'][$i]['arg'] .= $m[1];
                    }
                    else if ($header == 'spamtest') {
                        $spamtestop     = $this->strip_value($spamtestops[$idx]);
                        $spamtesttarget = $this->strip_value($spamtesttargets[$idx]);

                        $this->form['tests'][$i]['test'] = 'spamtest';
                        $this->form['tests'][$i]['type'] = $spamtestop;
                        $this->form['tests'][$i]['arg']  = $spamtesttarget;

                        if ($spamtesttarget == '')
                            $this->errors['tests'][$i]['spamtesttarget'] = $this->plugin->gettext('cannotbeempty');
                        else if (!preg_match('/^([0-9]|10)$/i', $spamtesttarget)) {
                            $this->errors['tests'][$i]['spamtesttarget'] = $this->plugin->gettext('forbiddenchars');
                        }
                        $comparator = 'i;ascii-numeric';
                    }
                    else if ($header == 'currentdate') {
                        $datepart = $this->strip_value($dateparts[$idx]);

                        if (preg_match('/^not/', $operator))
                            $this->form['tests'][$i]['not'] = true;
                        $type = preg_replace('/^not/', '', $operator);

                        if ($type == 'exists') {
                            $this->errors['tests'][$i]['op'] = true;
                        }

                        $this->form['tests'][$i]['test'] = 'currentdate';
                        $this->form['tests'][$i]['type'] = $type;
                        $this->form['tests'][$i]['part'] = $datepart;
                        $this->form['tests'][$i]['arg']  = $target;

                        if ($type != 'exists') {
                            if (empty($target)) {
                                $this->errors['tests'][$i]['target'] = $this->plugin->gettext('cannotbeempty');
                            }
                            else if (strpos($type, 'count-') === 0) {
                                foreach ($target as $arg) {
                                    if (preg_match('/[^0-9]/', $arg)) {
                                        $this->errors['tests'][$i]['target'] = $this->plugin->gettext('forbiddenchars');
                                    }
                                }
                            }
                            else if (strpos($type, 'value-') === 0) {
                                // Some date/time formats do not support i;ascii-numeric comparator
                                if ($comparator == 'i;ascii-numeric' && in_array($datepart, array('date', 'time', 'iso8601', 'std11'))) {
                                    $comparator = '';
                                }
                            }

                            if (!preg_match('/^(regex|matches|count-)/', $type) && !empty($target)) {
                                foreach ($target as $arg) {
                                    if (!$this->validate_date_part($datepart, $arg)) {
                                        $this->errors['tests'][$i]['target'] = $this->plugin->gettext('invaliddateformat');
                                        break;
                                    }
                                }
                            }
                        }
                    }
                    else if ($header == 'date') {
                        $datepart    = $this->strip_value($dateparts[$idx]);
                        $dateheader  = $this->strip_value($dateheaders[$idx]);
                        $index       = $this->strip_value($indexes[$idx]);
                        $indexlast   = $this->strip_value($lastindexes[$idx]);

                        if (preg_match('/^not/', $operator)) {
                            $this->form['tests'][$i]['not'] = true;
                        }

                        $type = preg_replace('/^not/', '', $operator);

                        if ($type == 'exists') {
                            $this->errors['tests'][$i]['op'] = true;
                        }

                        if (!empty($index) && $mod != 'envelope') {
                            $this->form['tests'][$i]['index'] = intval($index);
                            $this->form['tests'][$i]['last']  = !empty($indexlast);
                        }

                        if (empty($dateheader)) {
                            $dateheader = 'Date';
                        }
                        else if (!preg_match('/^[\x21-\x39\x41-\x7E]+$/i', $dateheader)) {
                            $this->errors['tests'][$i]['dateheader'] = $this->plugin->gettext('forbiddenchars');
                        }

                        $this->form['tests'][$i]['test']   = 'date';
                        $this->form['tests'][$i]['type']   = $type;
                        $this->form['tests'][$i]['part']   = $datepart;
                        $this->form['tests'][$i]['arg']    = $target;
                        $this->form['tests'][$i]['header'] = $dateheader;

                        if ($type != 'exists') {
                            if (empty($target)) {
                                $this->errors['tests'][$i]['target'] = $this->plugin->gettext('cannotbeempty');
                            }
                            else if (strpos($type, 'count-') === 0) {
                                foreach ($target as $arg) {
                                    if (preg_match('/[^0-9]/', $arg)) {
                                        $this->errors['tests'][$i]['target'] = $this->plugin->gettext('forbiddenchars');
                                    }
                                }
                            }
                            else if (strpos($type, 'value-') === 0) {
                                // Some date/time formats do not support i;ascii-numeric comparator
                                if ($comparator == 'i;ascii-numeric' && in_array($datepart, array('date', 'time', 'iso8601', 'std11'))) {
                                    $comparator = '';
                                }
                            }

                            if (!empty($target) && !preg_match('/^(regex|matches|count-)/', $type)) {
                                foreach ($target as $arg) {
                                    if (!$this->validate_date_part($datepart, $arg)) {
                                        $this->errors['tests'][$i]['target'] = $this->plugin->gettext('invaliddateformat');
                                        break;
                                    }
                                }
                            }
                        }
                    }
                    else if ($header == 'body') {
                        $trans      = $this->strip_value($body_trans[$idx]);
                        $trans_type = $this->strip_value($body_types[$idx], true);

                        if (preg_match('/^not/', $operator))
                            $this->form['tests'][$i]['not'] = true;
                        $type = preg_replace('/^not/', '', $operator);

                        if ($type == 'exists') {
                            $this->errors['tests'][$i]['op'] = true;
                        }

                        $this->form['tests'][$i]['test'] = 'body';
                        $this->form['tests'][$i]['type'] = $type;
                        $this->form['tests'][$i]['arg']  = $target;

                        if (empty($target) && $type != 'exists') {
                            $this->errors['tests'][$i]['target'] = $this->plugin->gettext('cannotbeempty');
                        }
                        else if (preg_match('/^(value|count)-/', $type)) {
                            foreach ($target as $target_value) {
                                if (preg_match('/[^0-9]/', $target_value)) {
                                    $this->errors['tests'][$i]['target'] = $this->plugin->gettext('forbiddenchars');
                                }
                            }
                        }

                        $this->form['tests'][$i]['part'] = $trans;
                        if ($trans == 'content') {
                            $this->form['tests'][$i]['content'] = $trans_type;
                        }
                    }
                    else if ($header == 'message') {
                        $test = $this->strip_value($message[$idx]);

                        if (preg_match('/^not/', $test)) {
                            $this->form['tests'][$i]['not'] = true;
                            $test = substr($test, 3);
                        }

                        $this->form['tests'][$i]['test'] = $test;

                        if ($test == 'duplicate') {
                            $this->form['tests'][$i]['last']     = !empty($dup_lasts[$idx]);
                            $this->form['tests'][$i]['handle']   = trim($dup_handles[$idx]);
                            $this->form['tests'][$i]['header']   = trim($dup_headers[$idx]);
                            $this->form['tests'][$i]['uniqueid'] = trim($dup_uniqueids[$idx]);
                            $this->form['tests'][$i]['seconds']  = trim($dup_seconds[$idx]);

                            if ($this->form['tests'][$i]['seconds']
                                && preg_match('/[^0-9]/', $this->form['tests'][$i]['seconds'])
                            ) {
                                $this->errors['tests'][$i]['duplicate_seconds'] = $this->plugin->gettext('forbiddenchars');
                            }

                            if ($this->form['tests'][$i]['header'] && $this->form['tests'][$i]['uniqueid']) {
                                $this->errors['tests'][$i]['duplicate_uniqueid'] = $this->plugin->gettext('duplicate.conflict.err');
                            }
                        }
                    }
                    else {
                        $cust_header = $headers = $this->strip_value($cust_headers[$idx]);
                        $mod         = $this->strip_value($mods[$idx]);
                        $mod_type    = $this->strip_value($mod_types[$idx]);
                        $index       = $this->strip_value($indexes[$idx]);
                        $indexlast   = $this->strip_value($lastindexes[$idx]);
                        $mime_param  = $this->strip_value($mime_params[$idx]);
                        $mime_type   = $mime_types[$idx];
                        $mime_part   = $mime_parts[$idx];

                        if ($header == 'string') {
                            $cust_var = $headers = $this->strip_value($cust_vars[$idx]);
                        }

                        if (preg_match('/^not/', $operator))
                            $this->form['tests'][$i]['not'] = true;
                        $type = preg_replace('/^not/', '', $operator);

                        if (!empty($index) && $mod != 'envelope') {
                            $this->form['tests'][$i]['index'] = intval($index);
                            $this->form['tests'][$i]['last']  = !empty($indexlast);
                        }

                        if ($header == '...' || $header == 'string') {
                            if (!count($headers))
                                $this->errors['tests'][$i]['header'] = $this->plugin->gettext('cannotbeempty');
                            else if ($header == '...') {
                                foreach ($headers as $hr) {
                                    // RFC2822: printable ASCII except colon
                                    if (!preg_match('/^[\x21-\x39\x41-\x7E]+$/i', $hr)) {
                                        $this->errors['tests'][$i]['header'] = $this->plugin->gettext('forbiddenchars');
                                    }
                                }
                            }

                            if (empty($this->errors['tests'][$i]['header']))
                                $cust_header = $cust_var = (is_array($headers) && count($headers) == 1) ? $headers[0] : $headers;
                        }

                        $test   = $header == 'string' ? 'string' : 'header';
                        $header = $header == 'string' ? $cust_var : $header;
                        $header = $header == '...' ? $cust_header : $header;

                        if (is_array($header)) {
                            foreach ($header as $h_index => $val) {
                                if (isset($this->headers[$val])) {
                                    $header[$h_index] = $this->headers[$val];
                                }
                            }
                        }

                        if ($type == 'exists') {
                            $this->form['tests'][$i]['test'] = 'exists';
                            $this->form['tests'][$i]['arg'] = $header;
                        }
                        else {
                            if ($mod == 'address' || $mod == 'envelope') {
                                $found = false;
                                if (empty($this->errors['tests'][$i]['header'])) {
                                    foreach ((array)$header as $hdr) {
                                        if (!in_array(strtolower(trim($hdr)), $this->addr_headers))
                                            $found = true;
                                    }
                                }
                                if (!$found)
                                    $test = $mod;
                            }

                            $this->form['tests'][$i]['type'] = $type;
                            $this->form['tests'][$i]['test'] = $test;
                            $this->form['tests'][$i]['arg1'] = $header;
                            $this->form['tests'][$i]['arg2'] = $target;

                            if (empty($target)) {
                                $this->errors['tests'][$i]['target'] = $this->plugin->gettext('cannotbeempty');
                            }
                            else if (preg_match('/^(value|count)-/', $type)) {
                                foreach ($target as $target_value) {
                                    if (preg_match('/[^0-9]/', $target_value)) {
                                        $this->errors['tests'][$i]['target'] = $this->plugin->gettext('forbiddenchars');
                                    }
                                }
                            }

                            if ($mod) {
                                $this->form['tests'][$i]['part'] = $mod_type;
                            }
                        }

                        if ($test == 'header') {
                            if (in_array($mime_type, array('type', 'subtype', 'contenttype', 'param'))) {
                                $this->form['tests'][$i]['mime-' . $mime_type] = true;
                                if ($mime_type == 'param') {
                                    if (empty($mime_param)) {
                                        $this->errors['tests'][$i]['mime-param'] = $this->plugin->gettext('cannotbeempty');
                                    }

                                    $this->form['tests'][$i]['mime-param'] = $mime_param;
                                }
                            }

                            if ($mime_part == 'anychild') {
                                $this->form['tests'][$i]['mime-anychild'] = true;
                            }
                        }
                    }

                    if ($header != 'size' && $comparator) {
                        $this->form['tests'][$i]['comparator'] = $comparator;
                    }

                    $i++;
                }
            }

            $i = 0;
            // actions
            foreach ($act_types as $idx => $type) {
                $type = $this->strip_value($type);

                switch ($type) {
                case 'fileinto':
                case 'fileinto_copy':
                    $mailbox = $this->strip_value($mailboxes[$idx], false, false);
                    $this->form['actions'][$i]['target'] = $this->mod_mailbox($mailbox, 'in');

                    if ($type == 'fileinto_copy') {
                        $type = 'fileinto';
                        $this->form['actions'][$i]['copy'] = true;
                    }
                    break;

                case 'reject':
                case 'ereject':
                    $target = $this->strip_value($area_targets[$idx]);
                    $this->form['actions'][$i]['target'] = str_replace("\r\n", "\n", $target);

 //                 if ($target == '')
//                      $this->errors['actions'][$i]['targetarea'] = $this->plugin->gettext('cannotbeempty');
                    break;

                case 'redirect':
                case 'redirect_copy':
                    $target = $this->strip_value($act_targets[$idx]);
                    $domain = $this->strip_value($domain_targets[$idx]);

                    // force one of the configured domains
                    $domains = (array) $this->rc->config->get('managesieve_domains');
                    if (!empty($domains) && !empty($target)) {
                        if (!$domain || !in_array($domain, $domains)) {
                            $domain = $domains[0];
                        }

                        $target .= '@' . $domain;
                    }

                    $this->form['actions'][$i]['target'] = $target;

                    if ($target == '')
                        $this->errors['actions'][$i]['target'] = $this->plugin->gettext('cannotbeempty');
                    else if (!rcube_utils::check_email($target))
                        $this->errors['actions'][$i]['target'] = $this->plugin->gettext(!empty($domains) ? 'forbiddenchars' : 'noemailwarning');

                    if ($type == 'redirect_copy') {
                        $type = 'redirect';
                        $this->form['actions'][$i]['copy'] = true;
                    }

                    break;

                case 'addflag':
                case 'setflag':
                case 'removeflag':
                    $this->form['actions'][$i]['target'] = $this->strip_value($flags[$idx]);

                    if (empty($this->form['actions'][$i]['target'])) {
                        $this->errors['actions'][$i]['flag'] = $this->plugin->gettext('noflagset');
                    }

                    break;

                case 'addheader':
                case 'deleteheader':
                    $this->form['actions'][$i]['name']  = trim($type == 'addheader' ? $addheader_name[$idx] : $delheader_name[$idx]);
                    $this->form['actions'][$i]['value'] = $type == 'addheader' ? $addheader_value[$idx] : $delheader_value[$idx];
                    $this->form['actions'][$i]['last']  = ($type == 'addheader' ? $addheader_pos[$idx] : $delheader_pos[$idx]) == 'last';

                    if (empty($this->form['actions'][$i]['name'])) {
                        $this->errors['actions'][$i]['name'] = $this->plugin->gettext('cannotbeempty');
                    }
                    else if (!preg_match('/^[0-9a-z_-]+$/i', $this->form['actions'][$i]['name'])) {
                        $this->errors['actions'][$i]['name'] = $this->plugin->gettext('forbiddenchars');
                    }

                    if ($type == 'deleteheader') {
                        foreach ((array) $this->form['actions'][$i]['value'] as $pidx => $pattern) {
                            if (empty($pattern)) {
                                unset($this->form['actions'][$i]['value'][$pidx]);
                            }
                        }

                        $this->form['actions'][$i]['match-type'] = $delheader_op[$idx];
                        $this->form['actions'][$i]['comparator'] = $delheader_comp[$idx];
                        $this->form['actions'][$i]['index']      = $delheader_index[$idx];

                        if (empty($this->form['actions'][$i]['index'])) {
                            if (!empty($this->form['actions'][$i]['last'])) {
                                $this->errors['actions'][$i]['index'] = $this->plugin->gettext('lastindexempty');
                            }
                        }
                        else if (!preg_match('/^[0-9]+$/i', $this->form['actions'][$i]['index'])) {
                            $this->errors['actions'][$i]['index'] = $this->plugin->gettext('forbiddenchars');
                        }
                    }
                    else {
                        if (empty($this->form['actions'][$i]['value'])) {
                            $this->errors['actions'][$i]['value'] = $this->plugin->gettext('cannotbeempty');
                        }
                    }

                    break;

                case 'vacation':
                    $reason        = $this->strip_value($reasons[$idx]);
                    $interval_type = $interval_types[$idx] == 'seconds' ? 'seconds' : 'days';

                    $this->form['actions'][$i]['reason']    = str_replace("\r\n", "\n", $reason);
                    $this->form['actions'][$i]['from']      = $from[$idx];
                    $this->form['actions'][$i]['subject']   = $subject[$idx];
                    $this->form['actions'][$i]['addresses'] = $addresses[$idx];
                    $this->form['actions'][$i][$interval_type] = $intervals[$idx];
// @TODO: vacation :mime, :handle

                    foreach ((array)$this->form['actions'][$i]['addresses'] as $aidx => $address) {
                        $this->form['actions'][$i]['addresses'][$aidx] = $address = trim($address);

                        if (empty($address)) {
                            unset($this->form['actions'][$i]['addresses'][$aidx]);
                        }
                        else if (!rcube_utils::check_email($address)) {
                            $this->errors['actions'][$i]['addresses'] = $this->plugin->gettext('noemailwarning');
                            break;
                        }
                    }

                    if (!empty($this->form['actions'][$i]['from'])) {
                        // According to RFC5230 the :from string must specify a valid [RFC2822] mailbox-list
                        // we'll try to extract addresses and validate them separately
                        $from = rcube_mime::decode_address_list($this->form['actions'][$i]['from'], null, true, RCUBE_CHARSET);
                        foreach ((array) $from as $idx => $addr) {
                            if (empty($addr['mailto']) || !rcube_utils::check_email($addr['mailto'])) {
                                $this->errors['actions'][$i]['from'] = $this->plugin->gettext('noemailwarning');
                                break;
                            }
                            else {
                                $from[$idx] = format_email_recipient($addr['mailto'], $addr['name']);
                            }
                        }

                        // Only one address is allowed (at least on cyrus imap)
                        if (is_array($from) && count($from) > 1) {
                            $this->errors['actions'][$i]['from'] = $this->plugin->gettext('noemailwarning');
                        }

                        // Then we convert it back to RFC2822 format
                        if (empty($this->errors['actions'][$i]['from']) && !empty($from)) {
                            $this->form['actions'][$i]['from'] = Mail_mimePart::encodeHeader(
                                'From', implode(', ', $from), RCUBE_CHARSET, 'base64', '');
                        }
                    }

                    if ($this->form['actions'][$i]['reason'] == '')
                        $this->errors['actions'][$i]['reason'] = $this->plugin->gettext('cannotbeempty');
                    if ($this->form['actions'][$i][$interval_type] && !preg_match('/^[0-9]+$/', $this->form['actions'][$i][$interval_type]))
                        $this->errors['actions'][$i]['interval'] = $this->plugin->gettext('forbiddenchars');
                    break;

                case 'set':
                    $this->form['actions'][$i]['name'] = $varnames[$idx];
                    $this->form['actions'][$i]['value'] = $varvalues[$idx];
                    foreach ((array)$varmods[$idx] as $v_m) {
                        $this->form['actions'][$i][$v_m] = true;
                    }

                    if (empty($varnames[$idx])) {
                        $this->errors['actions'][$i]['name'] = $this->plugin->gettext('cannotbeempty');
                    }
                    else if (!preg_match('/^[0-9a-z_]+$/i', $varnames[$idx])) {
                        $this->errors['actions'][$i]['name'] = $this->plugin->gettext('forbiddenchars');
                    }

                    if (!isset($varvalues[$idx]) || $varvalues[$idx] === '') {
                        $this->errors['actions'][$i]['value'] = $this->plugin->gettext('cannotbeempty');
                    }
                    break;

                case 'notify':
                    if (empty($notifymethods[$idx])) {
                        $this->errors['actions'][$i]['method'] = $this->plugin->gettext('cannotbeempty');
                    }
                    if (empty($notifytargets[$idx])) {
                        $this->errors['actions'][$i]['target'] = $this->plugin->gettext('cannotbeempty');
                    }
                    if (!empty($notifyfrom[$idx]) && !rcube_utils::check_email($notifyfrom[$idx])) {
                        $this->errors['actions'][$i]['from'] = $this->plugin->gettext('noemailwarning');
                    }

                    // skip empty options
                    foreach ((array)$notifyoptions[$idx] as $opt_idx => $opt) {
                        if (!strlen(trim($opt))) {
                            unset($notifyoptions[$idx][$opt_idx]);
                        }
                    }

                    $this->form['actions'][$i]['method']     = $notifymethods[$idx] . ':' . $notifytargets[$idx];
                    $this->form['actions'][$i]['options']    = $notifyoptions[$idx];
                    $this->form['actions'][$i]['message']    = $notifymessages[$idx];
                    $this->form['actions'][$i]['from']       = $notifyfrom[$idx];
                    $this->form['actions'][$i]['importance'] = $notifyimp[$idx];
                    break;
                }

                $this->form['actions'][$i]['type'] = $type;
                $i++;
            }

            if (!$this->errors && !$error) {
                // save the script
                if (!isset($this->script[$fid])) {
                    $fid = $this->sieve->script->add_rule($this->form);
                    $new = true;
                }
                else {
                    $fid = $this->sieve->script->update_rule($fid, $this->form);
                }

                if ($fid !== false) {
                    $save = $this->save_script();
                }

                if ($save && $fid !== false) {
                    $this->rc->output->show_message('managesieve.filtersaved', 'confirmation');
                    if ($this->rc->task != 'mail') {
                        $this->rc->output->command('parent.managesieve_updatelist',
                            isset($new) ? 'add' : 'update',
                            array(
                                'name' => $this->form['name'],
                                'id' => $fid,
                                'disabled' => $this->form['disabled']
                        ));
                    }
                    else {
                        $this->rc->output->command('managesieve_dialog_close');
                        $this->rc->output->send('iframe');
                    }
                }
                else {
                    $this->rc->output->show_message('managesieve.filtersaveerror', 'error');
                }
            }
            else {
                $this->rc->output->show_message('managesieve.filterformerror', 'warning');
            }
        }

        $this->send();
    }

    protected function send()
    {
        // Handle form action
        if (isset($_GET['_framed']) || isset($_POST['_framed'])) {
            if (isset($_GET['_newset']) || isset($_POST['_newset'])) {
                $this->rc->output->send('managesieve.setedit');
            }
            else if (isset($_GET['_seteditraw']) || isset($_POST['_seteditraw'])) {
                $this->rc->output->send('managesieve.seteditraw');
            }
            else {
                $this->rc->output->send('managesieve.filteredit');
            }
        }
        else {
            $this->rc->output->set_pagetitle($this->plugin->gettext('filters'));
            $this->rc->output->send('managesieve.managesieve');
        }
    }

    // return the filters list as HTML table
    function filters_list($attrib)
    {
        // add id to message list table if not specified
        if (!strlen($attrib['id']))
            $attrib['id'] = 'rcmfilterslist';

        // define list of cols to be displayed
        $a_show_cols = array('name');

        $result = $this->list_rules();

        // create XHTML table
        $out = $this->rc->table_output($attrib, $result, $a_show_cols, 'id');

        // set client env
        $this->rc->output->add_gui_object('filterslist', $attrib['id']);
        $this->rc->output->include_script('list.js');

        // add some labels to client
        $this->rc->output->add_label('managesieve.filterdeleteconfirm');

        return $out;
    }

    // return the filters list as <SELECT>
    function filtersets_list($attrib, $no_env = false)
    {
        // add id to message list table if not specified
        if (!strlen($attrib['id'])) {
            $attrib['id'] = 'rcmfiltersetslist';
        }

        $list = $this->list_scripts();

        if ($list) {
            asort($list, SORT_LOCALE_STRING);
        }

        if (!empty($attrib['type']) && $attrib['type'] == 'list') {
            // define list of cols to be displayed
            $a_show_cols = array('name');

            if ($list) {
                foreach ($list as $idx => $set) {
                    $scripts['S'.$idx] = $set;
                    $result[] = array(
                        'name' => $set,
                        'id' => 'S'.$idx,
                        'class' => !in_array($set, $this->active) ? 'disabled' : '',
                    );
                }
            }

            // create XHTML table
            $out = $this->rc->table_output($attrib, $result, $a_show_cols, 'id');

            $this->rc->output->set_env('filtersets', $scripts);
            $this->rc->output->include_script('list.js');
        }
        else {
            $select = new html_select(array(
                    'name'     => '_set',
                    'id'       => $attrib['id'],
                    'class'    => 'custom-select',
                    'onchange' => $this->rc->task != 'mail' ? 'rcmail.managesieve_set()' : ''
            ));

            if ($list) {
                foreach ($list as $set)
                    $select->add($set, $set);
            }

            $out = $select->show($this->sieve->current);
        }

        // set client env
        if (!$no_env) {
            $this->rc->output->add_gui_object('filtersetslist', $attrib['id']);
            $this->rc->output->add_label('managesieve.setdeleteconfirm');
        }

        return $out;
    }

    function filterset_editraw($attrib)
    {
        $script_name = isset($_GET['_set']) ? $_GET['_set'] : $_POST['_set'];
        $script      = $this->sieve->get_script($script_name);
        $script_post = $_POST['rawsetcontent'];

        $hiddenfields = new html_hiddenfield();
        $hiddenfields->add(array('name' => '_task',   'value' => $this->rc->task));
        $hiddenfields->add(array('name' => '_action', 'value' => 'plugin.managesieve-saveraw'));
        $hiddenfields->add(array('name' => '_set',    'value' => $script_name));
        $hiddenfields->add(array('name' => '_seteditraw', 'value' => 1));
        $hiddenfields->add(array('name' => '_framed', 'value' => ($_POST['_framed'] || $_GET['_framed'] ? 1 : 0)));

        $out = $hiddenfields->show();

        $txtarea = new html_textarea(array(
                'id'    => 'rawfiltersettxt',
                'name'  => 'rawsetcontent',
                'class' => 'form-control',
                'rows'  => '15'
        ));

        $out .= $txtarea->show($script_post !== null ? $script_post : ($script !== false ? rtrim($script) : ''));

        $this->rc->output->add_gui_object('sievesetrawform', 'filtersetrawform');
        $this->plugin->include_stylesheet('codemirror/lib/codemirror.css');
        $this->plugin->include_script('codemirror/lib/codemirror.js');
        $this->plugin->include_script('codemirror/addon/selection/active-line.js');
        $this->plugin->include_script('codemirror/mode/sieve/sieve.js');

        if ($script === false) {
            $this->rc->output->show_message('managesieve.filterunknownerror', 'error');
        }

        $out = html::tag('form', $attrib + array(
                'id'      => 'filtersetrawform',
                'name'    => 'filtersetrawform',
                'action'  => './',
                'method'  => 'post',
                'enctype' => 'multipart/form-data',
            ), $out);

        return str_replace('</form>', '', $out);
    }

    function filterset_form($attrib)
    {
        if (!$attrib['id']) {
            $attrib['id'] = 'rcmfiltersetform';
        }

        $table        = new html_table(array('cols' => 2, 'class' => 'propform'));
        $hiddenfields = new html_hiddenfield(array('name' => '_task', 'value' => $this->rc->task));
        $hiddenfields->add(array('name' => '_action', 'value' => 'plugin.managesieve-save'));
        $hiddenfields->add(array('name' => '_framed', 'value' => ($_POST['_framed'] || $_GET['_framed'] ? 1 : 0)));
        $hiddenfields->add(array('name' => '_newset', 'value' => 1));

        $name     = rcube_utils::get_input_value('_name', rcube_utils::INPUT_POST);
        $copy     = rcube_utils::get_input_value('_copy', rcube_utils::INPUT_POST);
        $selected = rcube_utils::get_input_value('_from', rcube_utils::INPUT_POST);

        // filter set name input
        $input_name = new html_inputfield(array('name' => '_name', 'id' => '_name', 'size' => 30,
            'class' => ($this->errors['name'] ? 'error form-control' : 'form-control')));

        $table->add('title', html::label('_name', rcube::Q($this->plugin->gettext('filtersetname'))));
        $table->add(null, $input_name->show($name));

        $filters = '<ul class="proplist">';
        $filters .= '<li>' . html::label('from_none', html::tag('input', array(
                'type'    => 'radio',
                'id'      => 'from_none',
                'name'    => '_from',
                'value'   => 'none',
                'checked' => !$selected || $selected == 'none'
            )) . rcube::Q($this->plugin->gettext('none'))) . '</li>';

        // filters set list
        $list   = $this->list_scripts();
        $select = new html_select(array('name' => '_copy', 'id' => '_copy', 'class' => 'custom-select'));

        if (is_array($list)) {
            asort($list, SORT_LOCALE_STRING);

            if (!$copy)
                $copy = $_SESSION['managesieve_current'];

            foreach ($list as $set) {
                $select->add($set, $set);
            }

            $filters .= '<li>' . html::label('from_set', html::tag('input', array(
                    'type'    => 'radio',
                    'id'      => 'from_set',
                    'name'    => '_from',
                    'value'   => 'set',
                    'checked' => $selected == 'set',
                )) .  rcube::Q($this->plugin->gettext('fromset')) . ' ' . $select->show($copy)) . '</li>';
        }

        // script upload box
        $upload = new html_inputfield(array('name' => '_file', 'id' => '_file', 'size' => 30,
            'type' => 'file', 'class' => ($this->errors['file'] ? 'error form-control' : 'form-control')));

        $filters .= '<li>' . html::label('from_file', html::tag('input', array(
                'type'    => 'radio',
                'id'      => 'from_file',
                'name'    => '_from',
                'value'   => 'file',
                'checked' => $selected == 'file',
            )) . rcube::Q($this->plugin->gettext('fromfile')) . ' ' . $upload->show()) . '</li>';

        $filters .= '</ul>';

        $table->add('title', html::label('from_none', rcube::Q($this->plugin->gettext('filters'))));
        $table->add('', $filters);

        $out = '<form name="filtersetform" action="./" method="post" enctype="multipart/form-data">'
            . "\n" . $hiddenfields->show() . "\n" . $table->show();

        $this->rc->output->add_gui_object('sieveform', 'filtersetform');

        if ($this->errors['name'])
            $this->add_tip('_name', $this->errors['name'], true);
        if ($this->errors['file'])
            $this->add_tip('_file', $this->errors['file'], true);

        $this->print_tips();

        return $out;
    }


    function filter_form($attrib)
    {
        if (!$attrib['id']) {
            $attrib['id'] = 'rcmfilterform';
        }

        $fid     = rcube_utils::get_input_value('_fid', rcube_utils::INPUT_GPC);
        $scr     = isset($this->form) ? $this->form : $this->script[$fid];
        $compact = !empty($attrib['compact-form']);

        $_SESSION['managesieve-compact-form'] = $compact;

        // do not allow creation of new rules
        if ($fid === null && in_array('new_rule', $this->disabled_actions)) {
            $this->rc->output->show_message('managesieve.disabledaction', 'error');
            return;
        }

        $hiddenfields = new html_hiddenfield(array('name' => '_task', 'value' => $this->rc->task));
        $hiddenfields->add(array('name' => '_action', 'value' => 'plugin.managesieve-save'));
        $hiddenfields->add(array('name' => '_framed', 'value' => ($_POST['_framed'] || $_GET['_framed'] ? 1 : 0)));
        $hiddenfields->add(array('name' => '_fid', 'value' => $fid));

        $out = $hiddenfields->show();

        // 'any' flag
        if ((!isset($this->form) && empty($scr['tests']) && !empty($scr))
            || (is_array($scr['tests']) && count($scr['tests']) == 1 && $scr['tests'][0]['test'] == 'true' && !$scr['tests'][0]['not'])
        ) {
            $any = true;
        }

        // filter name input
        $input_name = new html_inputfield(array(
                'name'  => '_name',
                'id'    => '_name',
                'size'  => 30,
                'class' => ($this->errors['name'] ? 'form-control error' : 'form-control')
        ));

        if ($this->errors['name']) {
            $this->add_tip('_name', $this->errors['name'], true);
        }

        $input_name = $input_name->show(isset($scr) ? $scr['name'] : '');

        $out .= sprintf("\n" . '<div class="form-group row">'
            . '<label for="_name" class="col-sm-4 col-form-label">%s</label>'
            . '<div class="col-sm-8">%s</div></div>',
            rcube::Q($this->plugin->gettext('filtername')), $input_name);

        // filter set selector
        if ($this->rc->task == 'mail') {
            $out .= sprintf("\n" . '<div class="form-group row">'
                . '<label for="%s" class="col-sm-4 col-form-label">%s</label>'
                . '<div class="col-sm-8">%s</div></div>',
                'sievescriptname',
                rcube::Q($this->plugin->gettext('filterset')),
                $this->filtersets_list(array('id' => 'sievescriptname'), true)
            );
        }

        $out .= sprintf("\n" . '<div class="form-group row form-check">'
            . '<label for="fenabled" class="col-sm-4 col-form-label">%s</label>'
            . '<div class="col-sm-8 form-check">'
                . '<input type="checkbox" id="fenabled" name="_enabled" value="1"' . (empty($scr['disabled']) ? ' checked' : '') . ' />'
            . '</div></div>',
            rcube::Q($this->plugin->gettext('filterenabled')));

        if ($compact) {
            $select = new html_select(array('name' => '_join', 'id' => '_join', 'class' => 'custom-select',
                'onchange' => 'rule_join_radio(this.value)'));

            foreach (array('allof', 'anyof', 'any') as $val) {
                $select->add($this->plugin->gettext('filter' . $val), $val);
            }

            $join = $any ? 'any' : 'allof';
            if (isset($scr) && !$any) {
                 $join = $scr['join'] ? 'allof' : 'anyof';
            }

            $out .= sprintf("\n" . '<div class="form-group row">'
                . '<label for="_join" class="col-sm-4 col-form-label">%s</label>'
                . '<div class="col-sm-8">%s</div></div>',
                rcube::Q($this->plugin->gettext('scope')), $select->show($join));

            $out .= '<div id="rules"'.($any ? ' style="display: none"' : '').'>';
            $out .= "\n<fieldset><legend>" . rcube::Q($this->plugin->gettext('rules')) . "</legend>\n";
        }
        else {
            $out .= '<br><fieldset><legend>' . rcube::Q($this->plugin->gettext('messagesrules')) . "</legend>\n";

            // any, allof, anyof radio buttons
            $field_id = '_allof';
            $input_join = new html_radiobutton(array('name' => '_join', 'id' => $field_id, 'value' => 'allof',
                'onclick' => 'rule_join_radio(\'allof\')', 'class' => 'radio'));

            if (isset($scr) && !$any)
                $input_join = $input_join->show($scr['join'] ? 'allof' : '');
            else
                $input_join = $input_join->show();

            $out .= $input_join . html::label($field_id, rcube::Q($this->plugin->gettext('filterallof')));

            $field_id = '_anyof';
            $input_join = new html_radiobutton(array('name' => '_join', 'id' => $field_id, 'value' => 'anyof',
                'onclick' => 'rule_join_radio(\'anyof\')', 'class' => 'radio'));

            if (isset($scr) && !$any)
                $input_join = $input_join->show($scr['join'] ? '' : 'anyof');
            else
                $input_join = $input_join->show('anyof'); // default

            $out .= $input_join . html::label($field_id, rcube::Q($this->plugin->gettext('filteranyof')));

            $field_id = '_any';
            $input_join = new html_radiobutton(array('name' => '_join', 'id' => $field_id, 'value' => 'any',
                'onclick' => 'rule_join_radio(\'any\')', 'class' => 'radio'));

            $input_join = $input_join->show($any ? 'any' : '');

            $out .= $input_join . html::label($field_id, rcube::Q($this->plugin->gettext('filterany')));
            $out .= '<div id="rules"'.($any ? ' style="display: none"' : '').'>';
        }

        $rows_num = !empty($scr['tests']) ? count($scr['tests']) : 1;
        for ($x=0; $x<$rows_num; $x++) {
            $out .= $this->rule_div($fid, $x, true, $compact);
        }

        $out .= $compact ? "</fieldset>\n</div>\n" : "</div>\n</fieldset>\n";

        // actions
        $label = $this->plugin->gettext($compact ? 'actions' : 'messagesactions');
        $out .= '<fieldset><legend>' . rcube::Q($label) . "</legend>\n";

        $rows_num = isset($scr) ? count($scr['actions']) : 1;

        $out .= '<div id="actions">';
        for ($x=0; $x<$rows_num; $x++)
            $out .= $this->action_div($fid, $x);
        $out .= "</div>\n";

        $out .= "</fieldset>\n";

        $this->print_tips();

        if ($scr['disabled']) {
            $this->rc->output->set_env('rule_disabled', true);
        }
        $this->rc->output->add_label(
            'managesieve.ruledeleteconfirm',
            'managesieve.actiondeleteconfirm'
        );
        $this->rc->output->add_gui_object('sieveform', 'filterform');

        $attrib['name']   = 'filterform';
        $attrib['action'] = './';
        $attrib['method'] = 'post';

        $out = html::tag('form', $attrib, $out, array('name', 'action', 'method', 'class'));

        if (!$compact) {
            $out = str_replace('</form>', '', $out);
        }

        return $out;
    }

    function rule_div($fid, $id, $div = true, $compact = false)
    {
        $rule = isset($this->form) ? $this->form['tests'][$id] : $this->script[$fid]['tests'][$id];

        if (isset($this->form['tests'])) {
            $rows_num = count($this->form['tests']);
        }
        else if (isset($this->script[$fid]['tests'])) {
            $rows_num = count($this->script[$fid]['tests']);
        }
        else {
            $rows_num = 0;
        }

        // headers select
        $select_header = new html_select(array('name' => "_header[$id]", 'id' => 'header'.$id,
            'onchange' => 'rule_header_select(' .$id .')', 'class' => 'custom-select'));

        foreach ($this->headers as $index => $header) {
            $header = $this->rc->text_exists($index) ? $this->plugin->gettext($index) : $header;
            $select_header->add($header, $index);
        }
        $select_header->add($this->plugin->gettext('...'), '...');
        if (in_array('body', $this->exts)) {
            $select_header->add($this->plugin->gettext('body'), 'body');
        }
        $select_header->add($this->plugin->gettext('size'), 'size');
        if (in_array('spamtest', $this->exts)) {
            $select_header->add($this->plugin->gettext('spamtest'), 'spamtest');
        }
        if (in_array('date', $this->exts)) {
            $select_header->add($this->plugin->gettext('datetest'), 'date');
            $select_header->add($this->plugin->gettext('currdate'), 'currentdate');
        }
        if (in_array('variables', $this->exts)) {
            $select_header->add($this->plugin->gettext('string'), 'string');
        }
        if (in_array('duplicate', $this->exts)) {
            $select_header->add($this->plugin->gettext('message'), 'message');
        }

        if (isset($rule['test'])) {
            if (in_array($rule['test'], array('header', 'address', 'envelope'))) {
                if (is_array($rule['arg1']) && count($rule['arg1']) == 1) {
                    $rule['arg1'] = $rule['arg1'][0];
                }

                $matches = !is_array($rule['arg1']) && ($header = strtolower($rule['arg1'])) && isset($this->headers[$header]);
                $test    = $matches ? $header : '...';
            }
            else if ($rule['test'] == 'exists') {
                if (is_array($rule['arg']) && count($rule['arg']) == 1) {
                    $rule['arg'] = $rule['arg'][0];
                }

                $matches = !is_array($rule['arg']) && ($header = strtolower($rule['arg'])) && isset($this->headers[$header]);
                $test    = $matches ? $header : '...';
            }
            else if (in_array($rule['test'], array('size', 'spamtest', 'body', 'date', 'currentdate', 'string'))) {
                $test = $rule['test'];
            }
            else if (in_array($rule['test'], array('duplicate'))) {
                $test = 'message';
            }
            else if ($rule['test'] != 'true') {
                $test = '...';
            }
        }

        $tout = '<div class="flexbox">';
        $aout = $select_header->show($test);

        // custom headers input
        if (isset($rule['test']) && in_array($rule['test'], array('header', 'address', 'envelope'))) {
            $custom = (array) $rule['arg1'];
            if (count($custom) == 1 && isset($this->headers[strtolower($custom[0])])) {
                unset($custom);
            }
        }
        else if (isset($rule['test']) && $rule['test'] == 'string') {
            $customv = (array) $rule['arg1'];
            if (count($customv) == 1 && isset($this->headers[strtolower($customv[0])])) {
                unset($customv);
            }
        }
        else if (isset($rule['test']) && $rule['test'] == 'exists') {
            $custom = (array) $rule['arg'];
            if (count($custom) == 1 && isset($this->headers[strtolower($custom[0])])) {
                unset($custom);
            }
        }

        // custom header and variable inputs
        $aout .= $this->list_input($id, 'custom_header', $custom, 15, false, array(
                'disabled'    => !isset($custom),
                'class'       => $this->error_class($id, 'test', 'header', 'custom_header'),
                'placeholder' => $this->plugin->gettext('headername'),
                'title'       => $this->plugin->gettext('headername'),
            )) . "\n";

        $aout .= $this->list_input($id, 'custom_var', $customv, 15, false, array(
                'disabled' => !isset($customv),
                'class'    => $this->error_class($id, 'test', 'header', 'custom_var')
            )) . "\n";

        $test   = self::rule_test($rule);
        $target = '';

        // target(s) input
        if (in_array($rule['test'], array('header', 'address', 'envelope', 'string'))) {
            $target = $rule['arg2'];
        }
        else if (in_array($rule['test'], array('body', 'date', 'currentdate', 'spamtest'))) {
            $target = $rule['arg'];
        }
        else if ($rule['test'] == 'size') {
            if (preg_match('/^([0-9]+)(K|M|G)?$/', $rule['arg'], $matches)) {
                $sizetarget = $matches[1];
                $sizeitem   = $matches[2];
            }
            else {
                $sizetarget = $rule['arg'];
                $sizeitem   = $rule['item'];
            }
        }

        // (current)date part select
        if (in_array('date', $this->exts) || in_array('currentdate', $this->exts)) {
            $date_parts = array('date', 'iso8601', 'std11', 'julian', 'time',
                'year', 'month', 'day', 'hour', 'minute', 'second', 'weekday', 'zone');
            $select_dp = new html_select(array(
                    'name'  => "_rule_date_part[$id]",
                    'id'    => 'rule_date_part'.$id,
                    'style' => in_array($rule['test'], array('currentdate', 'date')) && !preg_match('/^(notcount|count)-/', $test) ? '' : 'display:none',
                    'class' => 'datepart_selector custom-select',
            ));

            foreach ($date_parts as $part) {
                $select_dp->add(rcube::Q($this->plugin->gettext($part)), $part);
            }

            $aout .= $select_dp->show($rule['test'] == 'currentdate' || $rule['test'] == 'date' ? $rule['part'] : '');
        }

        // message test select (e.g. duplicate)
        if (in_array('duplicate', $this->exts)) {
            $select_msg = new html_select(array(
                    'name'  => "_rule_message[$id]",
                    'id'    => 'rule_message'.$id,
                    'style' => in_array($rule['test'], array('duplicate')) ? '' : 'display:none',
                    'class' => 'message_selector custom-select',
            ));

            $select_msg->add(rcube::Q($this->plugin->gettext('duplicate')), 'duplicate');
            $select_msg->add(rcube::Q($this->plugin->gettext('notduplicate')), 'notduplicate');

            $tout .= $select_msg->show($test);
        }

        $tout .= $this->match_type_selector('rule_op', $id, $test, $rule['test']);
<<<<<<< HEAD
        $tout .= $this->list_input($id, 'rule_target', $target, null, false, array(
                'disabled' => $rule['test'] == 'size' || $rule['test'] == 'exists' || $rule['test'] == 'duplicate',
                'class'    => $this->error_class($id, 'test', 'target', 'rule_target')
            )) . "\n";

        $select_size_op = new html_select(array(
                'name'  => "_rule_size_op[$id]",
                'id'    => 'rule_size_op'.$id,
                'class' => 'input-group-prepend custom-select'
        ));
=======
        $tout .= $this->list_input($id, 'rule_target', $target,
            $rule['test'] != 'size' && $rule['test'] != 'spamtest' && $rule['test'] != 'exists' && $rule['test'] != 'duplicate',
            $this->error_class($id, 'test', 'target', 'rule_target')) . "\n";

        $select_size_op = new html_select(array('name' => "_rule_size_op[$id]", 'id' => 'rule_size_op'.$id, 'class' => 'input-group-prepend'));
>>>>>>> e15bf62e
        $select_size_op->add(rcube::Q($this->plugin->gettext('filterover')), 'over');
        $select_size_op->add(rcube::Q($this->plugin->gettext('filterunder')), 'under');

        $select_size_item = new html_select(array(
                'name'  => "_rule_size_item[$id]",
                'id'    => 'rule_size_item'.$id,
                'class' => 'input-group-append custom-select'
        ));
        foreach (array('', 'K', 'M', 'G') as $unit) {
            $select_size_item->add($this->plugin->gettext($unit . 'B'), $unit);
        }

        $tout .= '<div id="rule_size' .$id. '" class="input-group" style="display:' . ($rule['test']=='size' ? 'inline' : 'none') .'">';
        $tout .= $select_size_op->show($rule['test']=='size' ? $rule['type'] : '');
        $tout .= html::tag('input', array(
                'type'  => 'text',
                'name'  => "_rule_size_target[$id]",
                'id'    => 'rule_size_i'.$id,
                'value' => $sizetarget,
                'size'  => 10,
                'class' => $this->error_class($id, 'test', 'sizetarget', 'rule_size_i'),
            ));
        $tout .= "\n" . $select_size_item->show($sizeitem);
        $tout .= '</div>';
        $tout .= '</div>';

        if (in_array('relational', $this->exts)) {
            $select_spamtest_op = new html_select(array('name' => "_rule_spamtest_op[$id]", 'id' => 'rule_spamtest_op'.$id, 'class' => 'input-group-prepend'));
            $select_spamtest_op->add(rcube::Q($this->plugin->gettext('spamtestisgreaterthan')), 'value-gt');
            $select_spamtest_op->add(rcube::Q($this->plugin->gettext('spamtestisgreaterthanequal')), 'value-ge');
            $select_spamtest_op->add(rcube::Q($this->plugin->gettext('spamtestislessthan')), 'value-lt');
            $select_spamtest_op->add(rcube::Q($this->plugin->gettext('spamtestislessthanequal')), 'value-le');
            $select_spamtest_op->add(rcube::Q($this->plugin->gettext('spamtestequals')), 'value-eq');
            $select_spamtest_op->add(rcube::Q($this->plugin->gettext('spamtestnotequals')), 'value-ne');

            $select_spamtest_target = new html_select(array('name' => "_rule_spamtest_target[$id]", 'id' => 'rule_spamtest_target'.$id, 'class' => 'input-group-append'));
            $select_spamtest_target->add(rcube::Q($this->plugin->gettext('spamnotchecked')), '0');
            $select_spamtest_target->add(rcube::Q("0%"), '1');
            $select_spamtest_target->add(rcube::Q("5%"), '2');
            $select_spamtest_target->add(rcube::Q("20%"), '3');
            $select_spamtest_target->add(rcube::Q("40%"), '4');
            $select_spamtest_target->add(rcube::Q("50%"), '5');
            $select_spamtest_target->add(rcube::Q("60%"), '6');
            $select_spamtest_target->add(rcube::Q("70%"), '7');
            $select_spamtest_target->add(rcube::Q("80%"), '8');
            $select_spamtest_target->add(rcube::Q("90%"), '9');
            $select_spamtest_target->add(rcube::Q("100%"), '10');

            $tout .= '<div id="rule_spamtest' .$id. '" class="input-group" style="display:' . ($rule['test']=='spamtest' ? 'inline' : 'none') .'">';
            $tout .= $select_spamtest_op->show($rule['test']=='spamtest' ? $rule['type'] : '');
            $tout .= $select_spamtest_target->show($rule['test']=='spamtest' ? $target : '');

            $tout .= '</div>';
        }
        // Advanced modifiers (address, envelope)
        $select_mod = new html_select(array(
                'name'     => "_rule_mod[$id]",
                'id'       => 'rule_mod_op' . $id,
                'class'    => 'custom-select',
                'onchange' => 'rule_mod_select(' .$id .')'
        ));
        $select_mod->add(rcube::Q($this->plugin->gettext('none')), '');
        $select_mod->add(rcube::Q($this->plugin->gettext('address')), 'address');
        if (in_array('envelope', $this->exts)) {
            $select_mod->add(rcube::Q($this->plugin->gettext('envelope')), 'envelope');
        }

        $select_type = new html_select(array(
                'name'  => "_rule_mod_type[$id]",
                'id'    => 'rule_mod_type' . $id,
                'class' => 'custom-select',
        ));
        $select_type->add(rcube::Q($this->plugin->gettext('allparts')), 'all');
        $select_type->add(rcube::Q($this->plugin->gettext('domain')), 'domain');
        $select_type->add(rcube::Q($this->plugin->gettext('localpart')), 'localpart');
        if (in_array('subaddress', $this->exts)) {
            $select_type->add(rcube::Q($this->plugin->gettext('user')), 'user');
            $select_type->add(rcube::Q($this->plugin->gettext('detail')), 'detail');
        }

        $need_mod = !in_array($rule['test'], array('size', 'spamtest', 'body', 'date', 'currentdate', 'duplicate', 'string'));
        $mout = '<div id="rule_mod' .$id. '" class="adv input-group"' . (!$need_mod ? ' style="display:none"' : '') . '>';
        $mout .= html::span('label input-group-prepend', html::span('input-group-text', rcube::Q($this->plugin->gettext('modifier'))));
        $mout .= $select_mod->show($rule['test']);
        $mout .= '</div>';
        $mout .= '<div id="rule_mod_type' . $id . '" class="adv input-group"';
        $mout .= (!in_array($rule['test'], array('address', 'envelope')) ? ' style="display:none"' : '') . '>';
        $mout .= html::span('label input-group-prepend', html::span('input-group-text', rcube::Q($this->plugin->gettext('modtype'))));
        $mout .= $select_type->show($rule['part']);
        $mout .= '</div>';

        // Advanced modifiers (comparators)
        $need_comp = $rule['test'] != 'size' && $rule['test'] != 'spamtest' && $rule['test'] != 'duplicate';
        $mout .= '<div id="rule_comp' .$id. '" class="adv input-group"' . (!$need_comp ? ' style="display:none"' : '') . '>';
        $mout .= html::span('label input-group-prepend', html::span('input-group-text', rcube::Q($this->plugin->gettext('comparator'))));
        $mout .= $this->comparator_selector($rule['comparator'], 'rule_comp', $id);
        $mout .= '</div>';

        // Advanced modifiers (mime)
        if (in_array('mime', $this->exts)) {
            $need_mime   = !$rule || in_array($rule['test'], array('header', 'address', 'exists'));
            $mime_type   = '';
            $select_mime = new html_select(array(
                    'name'  => "_rule_mime_type[$id]",
                    'id'    => 'rule_mime_type' . $id,
                    'style' => 'min-width:8em', 'onchange' => 'rule_mime_select(' . $id . ')',
                    'class' => 'custom-select',
            ));
            $select_mime->add('-', '');

            foreach (array('contenttype', 'type', 'subtype', 'param') as $val) {
                if (isset($rule['mime-' . $val])) {
                    $mime_type = $val;
                }

                $select_mime->add(rcube::Q($this->plugin->gettext('mime-' . $val)), $val);
            }

            $select_mime_part = new html_select(array(
                    'name'  => "_rule_mime_part[$id]",
                    'id'    => 'rule_mime_part' . $id,
                    'class' => 'custom-select',
            ));
            $select_mime_part->add(rcube::Q($this->plugin->gettext('mime-message')), '');
            $select_mime_part->add(rcube::Q($this->plugin->gettext('mime-anychild')), 'anychild');

            $mout .= '<div id="rule_mime_part' .$id. '" class="adv input-group"' . (!$need_mime ? ' style="display:none"' : '') . '>';
            $mout .= html::span('label input-group-prepend', html::span('input-group-text', rcube::Q($this->plugin->gettext('mimepart'))));
            $mout .= $select_mime_part->show(!empty($rule['mime-anychild']) ? 'anychild' : '');
            $mout .= '</div>';
            $mout .= '<div id="rule_mime' .$id. '" class="adv input-group"' . (!$need_mime ? ' style="display:none"' : '') . '>';
            $mout .= html::span('label input-group-prepend', html::span('input-group-text', rcube::Q($this->plugin->gettext('mime'))));
            $mout .= $select_mime->show($mime_type);
            $mout .= $this->list_input($id, 'rule_mime_param', $rule['mime-param'], 30, $mime_type != 'param', array(
                    'class' => $this->error_class($id, 'test', 'mime_param', 'rule_mime_param')
                ));
            $mout .= '</div>';
        }

        // Advanced modifiers (body transformations)
        $select_mod = new html_select(array(
                'name'     => "_rule_trans[$id]",
                'id'       => 'rule_trans_op' . $id,
                'class'    => 'custom-select',
                'onchange' => 'rule_trans_select(' .$id .')'
        ));
        $select_mod->add(rcube::Q($this->plugin->gettext('text')), 'text');
        $select_mod->add(rcube::Q($this->plugin->gettext('undecoded')), 'raw');
        $select_mod->add(rcube::Q($this->plugin->gettext('contenttype')), 'content');

        $mout .= '<div id="rule_trans' .$id. '" class="adv input-group"' . ($rule['test'] != 'body' ? ' style="display:none"' : '') . '>';
        $mout .= html::span('label input-group-prepend', html::span('input-group-text', rcube::Q($this->plugin->gettext('modifier'))));
        $mout .= $select_mod->show($rule['part']);
        $mout .= html::tag('input', array(
                'type'  => 'text',
                'name'  => "_rule_trans_type[$id]",
                'id'    => 'rule_trans_type'.$id,
                'value' => is_array($rule['content']) ? implode(',', $rule['content']) : $rule['content'],
                'size'  => 20,
                'style' => $rule['part'] != 'content' ? 'display:none' : '',
                'class' => $this->error_class($id, 'test', 'part', 'rule_trans_type'),
            ));
        $mout .= '</div>';

        // Date header
        if (in_array('date', $this->exts)) {
            $mout .= '<div id="rule_date_header_div' .$id. '" class="adv input-group"'. ($rule['test'] != 'date' ? ' style="display:none"' : '') .'>';
            $mout .= html::span('label input-group-prepend', html::span('input-group-text', rcube::Q($this->plugin->gettext('dateheader'))));
            $mout .= html::tag('input', array(
                    'type'  => 'text',
                    'name'  => "_rule_date_header[$id]",
                    'id'    => 'rule_date_header' . $id,
                    'value' => $rule['test'] == 'date' ? $rule['header'] : '',
                    'size'  => 15,
                    'class' => $this->error_class($id, 'test', 'dateheader', 'rule_date_header'),
                ));
            $mout .= '</div>';
        }

        // Index
        if (in_array('index', $this->exts)) {
            $need_index = in_array($rule['test'], array('header', ', address', 'date'));
            $mout .= '<div id="rule_index_div' .$id. '" class="adv input-group"'. (!$need_index ? ' style="display:none"' : '') .'>';
            $mout .= html::span('label input-group-prepend', html::span('input-group-text', rcube::Q($this->plugin->gettext('index'))));
            $mout .= html::tag('input', array(
                    'type'  => 'text',
                    'name'  => "_rule_index[$id]",
                    'id'    => 'rule_index' . $id,
                    'value' => $rule['index'] ? intval($rule['index']) : '',
                    'size'  => 3,
                    'class' => $this->error_class($id, 'test', 'index', 'rule_index'),
                ));
            $mout .= html::label('input-group-append',
                    html::tag('input', array(
                        'type'    => 'checkbox',
                        'name'    => "_rule_index_last[$id]",
                        'id'      => 'rule_index_last' . $id,
                        'value'   => 1,
                        'checked' => !empty($rule['last']),
                    )) . rcube::Q($this->plugin->gettext('indexlast')));
            $mout .= '</div>';
        }

        // Duplicate
        if (in_array('duplicate', $this->exts)) {
            $need_duplicate = $rule['test'] == 'duplicate';
            $mout .= '<div id="rule_duplicate_div' .$id. '" class="adv"'. (!$need_duplicate ? ' style="display:none"' : '') .'>';

            foreach (array('handle', 'header', 'uniqueid') as $unit) {
                $mout .= '<div class="input-group">';
                $mout .= html::span('label input-group-prepend', html::span('input-group-text', rcube::Q($this->plugin->gettext('duplicate.' . $unit))));
                $mout .= html::tag('input', array(
                        'type'  => 'text',
                        'name'  => '_rule_duplicate_' . $unit . "[$id]",
                        'id'    => 'rule_duplicate_' . $unit . $id,
                        'value' => $rule[$unit],
                        'size'  => 30,
                        'class' => $this->error_class($id, 'test', 'duplicate_' . $unit, 'rule_duplicate_' . $unit),
                    ));
                $mout .= '</div>';
            }

            $mout .= '<div class="input-group">';
            $mout .= html::span('label input-group-prepend', html::span('input-group-text', rcube::Q($this->plugin->gettext('duplicate.seconds'))));
            $mout .= html::tag('input', array(
                    'type'  => 'text',
                    'name'  => "_rule_duplicate_seconds[$id]",
                    'id'    => 'rule_duplicate_seconds' . $id,
                    'value' => $rule['seconds'],
                    'size'  => 6,
                    'class' => $this->error_class($id, 'test', 'duplicate_seconds', 'rule_duplicate_seconds'),
                ));
            $mout .= html::label('input-group-append',
                html::tag('input', array(
                    'type'    => 'checkbox',
                    'name'    => '_rule_duplicate_last[' . $id . ']',
                    'id'      => 'rule_duplicate_last' . $id,
                    'value'   => 1,
                    'checked' => !empty($rule['last']),
                )) . rcube::Q($this->plugin->gettext('duplicate.last')));
            $mout .= '</div>';
            $mout .= '</div>';
        }

        $add_title = rcube::Q($this->plugin->gettext('add'));
        $del_title = rcube::Q($this->plugin->gettext('del'));
        $adv_title = rcube::Q($this->plugin->gettext('advancedopts'));

        // Build output table
        $out = $div ? '<div class="rulerow" id="rulerow' .$id .'">'."\n" : '';
        $out .= '<table class="compact-table"><tr>';

        if (!$compact) {
            $out .= '<td class="advbutton">';
            $out .= sprintf('<a href="#" id="ruleadv%s" title="%s" onclick="rule_adv_switch(%s, this); return false" class="show">'
                . '<span class="inner">%s</span></a>', $id, $adv_title, $id, $adv_title);
            $out .= '</td>';
        }

        $out .= '<td class="rowactions"><div class="flexbox">' . $aout . '</div></td>';
        $out .= '<td class="rowtargets">' . $tout . "\n";
        $out .= '<div id="rule_advanced' .$id. '" style="display:none" class="advanced">' . $mout . '</div>';
        $out .= '</td>';
        $out .= '<td class="rowbuttons">';
        if ($compact) {
            $out .= sprintf('<a href="#" id="ruleadv%s" title="%s" onclick="rule_adv_switch(%s, this); return false" class="advanced show">'
                . '<span class="inner">%s</span></a>', $id, $adv_title, $id, $adv_title);
        }
        $out .= sprintf('<a href="#" id="ruleadd%s" title="%s" onclick="rcmail.managesieve_ruleadd(\'%s\'); return false" class="button create add">'
            . '<span class="inner">%s</span></a>', $id, $add_title, $id, $add_title);
        $out .= sprintf('<a href="#" id="ruledel%s" title="%s" onclick="rcmail.managesieve_ruledel(\'%s\'); return false" class="button delete del%s">'
            . '<span class="inner">%s</span></a>', $id, $del_title, $id, ($rows_num < 2 ? ' disabled' : ''), $del_title);
        $out .= '</td>';

        $out .= '</tr></table>';
        $out .= $div ? "</div>\n" : '';

        return $out;
    }

    private static function rule_test(&$rule)
    {
        // first modify value/count tests with 'not' keyword
        // we'll revert the meaning of operators
        if ($rule['not'] && preg_match('/^(count|value)-([gteqnl]{2})/', $rule['type'], $m)) {
            $rule['not'] = false;

            switch ($m[2]) {
            case 'gt': $rule['type'] = $m[1] . '-le'; break;
            case 'ge': $rule['type'] = $m[1] . '-lt'; break;
            case 'lt': $rule['type'] = $m[1] . '-ge'; break;
            case 'le': $rule['type'] = $m[1] . '-gt'; break;
            case 'eq': $rule['type'] = $m[1] . '-ne'; break;
            case 'ne': $rule['type'] = $m[1] . '-eq'; break;
            }
        }
        else if ($rule['not'] && $rule['test'] == 'size') {
            $rule['not']  = false;
            $rule['type'] = $rule['type'] == 'over' ? 'under' : 'over';
        }

        $set = array('header', 'address', 'envelope', 'body', 'date', 'currentdate', 'string');

        // build test string supported by select element
        if ($rule['size']) {
            $test = $rule['type'];
        }
        else if (in_array($rule['test'], $set)) {
            $test = ($rule['not'] ? 'not' : '') . ($rule['type'] ?: 'is');
        }
        else {
            $test = ($rule['not'] ? 'not' : '') . $rule['test'];
        }

        return $test;
    }

    function action_div($fid, $id, $div=true)
    {
        $action = isset($this->form) ? $this->form['actions'][$id] : $this->script[$fid]['actions'][$id];

        if (isset($this->form['actions'])) {
            $rows_num = count($this->form['actions']);
        }
        else if (isset($this->script[$fid]['actions'])) {
            $rows_num = count($this->script[$fid]['actions']);
        }
        else {
            $rows_num = 0;
        }

        $out = $div ? '<div class="actionrow" id="actionrow' .$id .'">'."\n" : '';

        $out .= '<table class="compact-table"><tr><td class="rowactions">';

        // action select
        $select_action = new html_select(array(
                'name'     => "_action_type[$id]",
                'id'       => 'action_type' . $id,
                'class'    => 'custom-select',
                'onchange' => 'action_type_select(' . $id . ')'
        ));
        if (in_array('fileinto', $this->exts))
            $select_action->add($this->plugin->gettext('messagemoveto'), 'fileinto');
        if (in_array('fileinto', $this->exts) && in_array('copy', $this->exts))
            $select_action->add($this->plugin->gettext('messagecopyto'), 'fileinto_copy');
        $select_action->add($this->plugin->gettext('messageredirect'), 'redirect');
        if (in_array('copy', $this->exts))
            $select_action->add($this->plugin->gettext('messagesendcopy'), 'redirect_copy');
        if (in_array('reject', $this->exts))
            $select_action->add($this->plugin->gettext('messagediscard'), 'reject');
        else if (in_array('ereject', $this->exts))
            $select_action->add($this->plugin->gettext('messagediscard'), 'ereject');
        if (in_array('vacation', $this->exts))
            $select_action->add($this->plugin->gettext('messagereply'), 'vacation');
        $select_action->add($this->plugin->gettext('messagedelete'), 'discard');
        if (in_array('imapflags', $this->exts) || in_array('imap4flags', $this->exts)) {
            $select_action->add($this->plugin->gettext('setflags'), 'setflag');
            $select_action->add($this->plugin->gettext('addflags'), 'addflag');
            $select_action->add($this->plugin->gettext('removeflags'), 'removeflag');
        }
        if (in_array('editheader', $this->exts)) {
            $select_action->add($this->plugin->gettext('addheader'), 'addheader');
            $select_action->add($this->plugin->gettext('deleteheader'), 'deleteheader');
        }
        if (in_array('variables', $this->exts)) {
            $select_action->add($this->plugin->gettext('setvariable'), 'set');
        }
        if (in_array('enotify', $this->exts) || in_array('notify', $this->exts)) {
            $select_action->add($this->plugin->gettext('notify'), 'notify');
        }
        $select_action->add($this->plugin->gettext('messagekeep'), 'keep');
        $select_action->add($this->plugin->gettext('rulestop'), 'stop');

        $select_type = $action['type'];
        if (in_array($action['type'], array('fileinto', 'redirect')) && $action['copy']) {
            $select_type .= '_copy';
        }

        $out .= $select_action->show($select_type);
        $out .= '</td>';

        // actions target inputs
        $out .= '<td class="rowtargets">';

        // force domain selection in redirect email input
        $domains = (array) $this->rc->config->get('managesieve_domains');
        if (!empty($domains)) {
            sort($domains);

            $domain_select = new html_select(array(
                    'name'  => "_action_target_domain[$id]",
                    'id'    => 'action_target_domain' . $id,
                    'class' => 'custom-select',
            ));
            $domain_select->add(array_combine($domains, $domains));

            if ($action['type'] == 'redirect') {
                $parts = explode('@', $action['target']);
                if (!empty($parts)) {
                    $action['domain'] = array_pop($parts);
                    $action['target'] = implode('@', $parts);
                }
            }
        }

        // redirect target
        $out .= '<span id="redirect_target' . $id . '" style="white-space:nowrap;'
            . ' display:' . ($action['type'] == 'redirect' ? 'inline' : 'none') . '">'
            . html::tag('input', array(
                'type'  => 'text',
                'name'  => '_action_target[' . $id . ']',
                'id'    => 'action_target' . $id,
                'value' => $action['type'] == 'redirect' ? $action['target'] : '',
                'size'  => !empty($domains) ? 20 : 35,
                'class' => $this->error_class($id, 'action', 'target', 'action_target'),
            ));
        $out .= !empty($domains) ? ' @ ' . $domain_select->show($action['domain']) : '';
        $out .= '</span>';

        // (e)reject target
        $out .= html::tag('textarea', array(
                'name'  => '_action_target_area[' . $id . ']',
                'id'    => 'action_target_area' . $id,
                'rows'  => 3,
                'cols'  => 35,
                'class' => $this->error_class($id, 'action', 'targetarea', 'action_target_area'),
                'style' => 'display:' . (in_array($action['type'], array('reject', 'ereject')) ? 'inline' : 'none'),
            ), (in_array($action['type'], array('reject', 'ereject')) ? rcube::Q($action['target'], 'strict', false) : ''));

        // vacation
        $vsec      = in_array('vacation-seconds', $this->exts);
        $auto_addr = $this->rc->config->get('managesieve_vacation_addresses_init');
        $from_addr = $this->rc->config->get('managesieve_vacation_from_init');

        if (empty($action)) {
            if ($auto_addr) {
                $action['addresses'] = $this->user_emails();
            }
            if ($from_addr) {
                $default_identity = $this->rc->user->list_emails(true);
                $action['from']   = format_email_recipient($default_identity['email'], $default_identity['name']);
            }
        }
        else if (!empty($action['from'])) {
            $from = rcube_mime::decode_address_list($action['from'], null, true, RCUBE_CHARSET);
            foreach ((array) $from as $idx => $addr) {
                $from[$idx] = format_email_recipient($addr['mailto'], $addr['name']);
            }
            if (!empty($from)) {
                $action['from'] = implode(', ', $from);
            }
        }

        $out .= '<div id="action_vacation' .$id.'" style="display:' .($action['type']=='vacation' ? 'inline' : 'none') .'" class="composite">';
        $out .= '<span class="label">'. rcube::Q($this->plugin->gettext('vacationreason')) .'</span><br>';
        $out .= html::tag('textarea', array(
                'name'  => '_action_reason[' . $id . ']',
                'id'   => 'action_reason' . $id,
                'rows'  => 3,
                'cols'  => 35,
                'class' => $this->error_class($id, 'action', 'reason', 'action_reason'),
            ), rcube::Q($action['reason'], 'strict', false));
        $out .= '<br><span class="label">' .rcube::Q($this->plugin->gettext('vacationsubject')) . '</span><br>';
        $out .= html::tag('input', array(
                'type'  => 'text',
                'name'  => '_action_subject[' . $id . ']',
                'id'    => 'action_subject' . $id,
                'value' => is_array($action['subject']) ? implode(', ', $action['subject']) : $action['subject'],
                'size'  => 35,
                'class' => $this->error_class($id, 'action', 'subject', 'action_subject'),
            ));
        $out .= '<br><span class="label">' .rcube::Q($this->plugin->gettext('vacationfrom')) . '</span><br>';
        $out .= html::tag('input', array(
                'type'  => 'text',
                'name'  => '_action_from[' . $id . ']',
                'id'    => 'action_from' . $id,
                'value' => $action['from'],
                'size'  => 35,
                'class' => $this->error_class($id, 'action', 'from', 'action_from'),
            ));
        $out .= '<br><span class="label">' .rcube::Q($this->plugin->gettext('vacationaddr')) . '</span><br>';
        $out .= $this->list_input($id, 'action_addresses', $action['addresses'], 30, false, array(
                'class' => $this->error_class($id, 'action', 'addresses', 'action_addresses')
            ))
            . html::a(array('href' => '#', 'onclick' => rcmail_output::JS_OBJECT_NAME . ".managesieve_vacation_addresses($id)"),
                rcube::Q($this->plugin->gettext('filladdresses')));
        $out .= '<br><span class="label">' . rcube::Q($this->plugin->gettext('vacationinterval')) . '</span><br>';
        $out .= '<div class="input-group">' . html::tag('input', array(
                'type'  => 'text',
                'name'  => '_action_interval[' . $id . ']',
                'id'    => 'action_interval' . $id,
                'value' => rcube_sieve_vacation::vacation_interval($action, $this->exts),
                'size'  => 2,
                'class' => $this->error_class($id, 'action', 'interval', 'action_interval'),
            ));
        if ($vsec) {
            $interval_select = new html_select(array(
                    'name' => '_action_interval_type[' . $id . ']',
                    'class' => 'input-group-append custom-select'
            ));
            $interval_select->add($this->plugin->gettext('days'), 'days');
            $interval_select->add($this->plugin->gettext('seconds'), 'seconds');
            $out .= $interval_select->show(isset($action['seconds']) ? 'seconds' : 'days');
        }
        else {
            $out .= "\n" . html::span('input-group-append', html::span('input-group-text', $this->plugin->gettext('days')));
        }
        $out .= '</div></div>';

        // flags
        $flags = array(
            'read'      => '\\Seen',
            'answered'  => '\\Answered',
            'flagged'   => '\\Flagged',
            'deleted'   => '\\Deleted',
            'draft'     => '\\Draft',
        );

        $flags_target   = (array) $action['target'];
        $custom_flags   = array();
        $is_flag_action = preg_match('/^(set|add|remove)flag$/', $action['type']);

        if ($is_flag_action) {
            $custom_flags = array_filter($flags_target, function($v) use($flags) {
                return !in_array_nocase($v, $flags);
            });
        }

        $flout = '';

        foreach ($flags as $fidx => $flag) {
            $flout .= html::label(null, html::tag('input', array(
                    'type'    => 'checkbox',
                    'name'    => "_action_flags[$id][]",
                    'value'   => $flag,
                    'checked' => $is_flag_action && in_array_nocase($flag, $flags_target),
                ))
                . rcube::Q($this->plugin->gettext('flag'.$fidx))) . '<br>';
        }

        $flout .= $this->list_input($id, 'action_flags', $custom_flags, null, false, array(
                'class' => $this->error_class($id, 'action', 'flag', 'action_flags_flag'),
                'id'    => "action_flags_flag{$id}"
            ));

        $out .= html::div(array(
                'id'    => 'action_flags' . $id,
                'style' => 'display:' . ($is_flag_action ? 'inline' : 'none'),
                'class' => trim('checklist ' . $this->error_class($id, 'action', 'flags', 'action_flags')),
            ), $flout);

        // set variable
        $set_modifiers = array(
            'lower',
            'upper',
            'lowerfirst',
            'upperfirst',
            'quotewildcard',
            'length'
        );

        $out .= '<div id="action_set' .$id.'" style="display:' .($action['type']=='set' ? 'inline' : 'none') .'">';
        foreach (array('name', 'value') as $unit) {
            $out .= '<span class="label">' .rcube::Q($this->plugin->gettext('setvar' . $unit)) . '</span><br>';
            $out .= html::tag('input', array(
                    'type'  => 'text',
                    'name'  => '_action_var' . $unit . '[' . $id . ']',
                    'id'    => 'action_var' . $unit . $id,
                    'value' => $action[$unit],
                    'size'  => 35,
                    'class' => $this->error_class($id, 'action', $unit, 'action_var' . $unit),
                ));
            $out .= '<br>';
        }
        $out .= '<span class="label">' .rcube::Q($this->plugin->gettext('setvarmodifiers')) . '</span>';
        foreach ($set_modifiers as $s_m) {
            $s_m_id = 'action_varmods' . $id . $s_m;
            $out .= '<br>' . html::tag('input', array(
                    'type'    => 'checkbox',
                    'name'    => "_action_varmods[$id][]",
                    'value'   => $s_m,
                    'id'      => $s_m_id,
                    'checked' => array_key_exists($s_m, (array)$action) && $action[$s_m],
                ))
                .rcube::Q($this->plugin->gettext('var' . $s_m));
        }
        $out .= '</div>';

        // notify
        $notify_methods     = (array) $this->rc->config->get('managesieve_notify_methods');
        $importance_options = $this->notify_importance_options;

        if (empty($notify_methods)) {
            $notify_methods = $this->notify_methods;
        }

        list($method, $target) = explode(':', $action['method'], 2);
        $method = strtolower($method);

        if ($method && !in_array($method, $notify_methods)) {
            $notify_methods[] = $method;
        }

        $select_method = new html_select(array(
            'name'  => "_action_notifymethod[$id]",
            'id'    => "_action_notifymethod$id",
            'class' => 'input-group-prepend custom-select ' . $this->error_class($id, 'action', 'method', 'action_notifymethod'),
        ));
        foreach ($notify_methods as $m_n) {
            $select_method->add(rcube::Q($this->rc->text_exists('managesieve.notifymethod'.$m_n) ? $this->plugin->gettext('managesieve.notifymethod'.$m_n) : $m_n), $m_n);
        }

        $select_importance = new html_select(array(
            'name'  => "_action_notifyimportance[$id]",
            'id'    => "_action_notifyimportance$id",
            'class' => 'custom-select ' . $this->error_class($id, 'action', 'importance', 'action_notifyimportance')
        ));
        foreach ($importance_options as $io_v => $io_n) {
            $select_importance->add(rcube::Q($this->plugin->gettext($io_n)), $io_v);
        }

        // @TODO: nice UI for mailto: (other methods too) URI parameters
        $out .= '<div id="action_notify' .$id.'" style="display:' .($action['type'] == 'notify' ? 'inline' : 'none') .'" class="composite">';
        $out .= '<span class="label">' .rcube::Q($this->plugin->gettext('notifytarget')) . '</span><br>';
        $out .= '<div class="input-group">';
        $out .= $select_method->show($method);
        $out .= html::tag('input', array(
                'type'  => 'text',
                'name'  => '_action_notifytarget[' . $id . ']',
                'id'    => 'action_notifytarget' . $id,
                'value' => $target,
                'size'  => 25,
                'class' => $this->error_class($id, 'action', 'target', 'action_notifytarget'),
            ));
        $out .= '</div>';
        $out .= '<br><span class="label">'. rcube::Q($this->plugin->gettext('notifymessage')) .'</span><br>';
        $out .= html::tag('textarea', array(
                'name'  => '_action_notifymessage[' . $id . ']',
                'id'    => 'action_notifymessage' . $id,
                'rows'  => 3,
                'cols'  => 35,
                'class' => $this->error_class($id, 'action', 'message', 'action_notifymessage'),
            ), rcube::Q($action['message'], 'strict', false));
        if (in_array('enotify', $this->exts)) {
            $out .= '<br><span class="label">' .rcube::Q($this->plugin->gettext('notifyfrom')) . '</span><br>';
            $out .= html::tag('input', array(
                    'type'  => 'text',
                    'name'  => '_action_notifyfrom[' . $id . ']',
                    'id'    => 'action_notifyfrom' . $id,
                    'value' => $action['from'],
                    'size'  => 35,
                    'class' => $this->error_class($id, 'action', 'from', 'action_notifyfrom'),
                ));
        }
        $out .= '<br><span class="label">' . rcube::Q($this->plugin->gettext('notifyimportance')) . '</span><br>';
        $out .= $select_importance->show($action['importance'] ? (int) $action['importance'] : 2);
        $out .= '<div id="action_notifyoption_div' . $id  . '">'
            . '<span class="label">' . rcube::Q($this->plugin->gettext('notifyoptions')) . '</span><br>'
            . $this->list_input($id, 'action_notifyoption', (array) $action['options'], 30, false, array(
                    'class' => $this->error_class($id, 'action', 'options', 'action_notifyoption')
                )) . '</div>';
        $out .= '</div>';

        if (in_array('editheader', $this->exts)) {
            $action['pos'] = $action['last'] ? 'last' : '';
            $pos1_selector = new html_select(array(
                    'name'  => "_action_addheader_pos[$id]",
                    'id'    => "action_addheader_pos$id",
                    'class' => 'custom-select ' . $this->error_class($id, 'action', 'pos', 'action_addheader_pos')
            ));
            $pos1_selector->add($this->plugin->gettext('headeratstart'), '');
            $pos1_selector->add($this->plugin->gettext('headeratend'), 'last');
            $pos2_selector = new html_select(array(
                    'name'  => "_action_delheader_pos[$id]",
                    'id'    => "action_delheader_pos$id",
                    'class' => 'custom-select ' . $this->error_class($id, 'action', 'pos', 'action_delheader_pos')
            ));
            $pos2_selector->add($this->plugin->gettext('headerfromstart'), '');
            $pos2_selector->add($this->plugin->gettext('headerfromend'), 'last');

            // addheader
            $out .= '<div id="action_addheader' .$id.'" style="display:' .($action['type'] == 'addheader' ? 'inline' : 'none') .'" class="composite">';
            $out .= '<label class="label" for="action_addheader_name' . $id .'">' .rcube::Q($this->plugin->gettext('headername')) . '</label><br>';
            $out .= html::tag('input', array(
                    'type'  => 'text',
                    'name'  => '_action_addheader_name[' . $id . ']',
                    'id'    => 'action_addheader_name' . $id,
                    'value' => $action['name'],
                    'size'  => 35,
                    'class' => $this->error_class($id, 'action', 'name', 'action_addheader_name'),
                ));
            $out .= '<br><label class="label" for="action_addheader_value' . $id .'">'. rcube::Q($this->plugin->gettext('headervalue')) .'</label><br>';
            $out .= html::tag('input', array(
                    'type'  => 'text',
                    'name'  => '_action_addheader_value[' . $id . ']',
                    'id'    => 'action_addheader_value' . $id,
                    'value' => $action['value'],
                    'size'  => 35,
                    'class' => $this->error_class($id, 'action', 'value', 'action_addheader_value'),
                ));
            $out .= '<br><label class="label" for="action_addheader_pos' . $id .'">'. rcube::Q($this->plugin->gettext('headerpos')) .'</label><br>';
            $out .= $pos1_selector->show($action['pos']);
            $out .= '</div>';

            // deleteheader
            $out .= '<div id="action_deleteheader' .$id.'" style="display:' .($action['type'] == 'deleteheader' ? 'inline' : 'none') .'" class="composite">';
            $out .= '<label class="label" for="action_delheader_name' . $id .'">' .rcube::Q($this->plugin->gettext('headername')) . '</label><br>';
            $out .= html::tag('input', array(
                    'type'  => 'text',
                    'name'  => '_action_delheader_name[' . $id . ']',
                    'id'    => 'action_delheader_name' . $id,
                    'value' => $action['name'],
                    'size'  => 35,
                    'class' => $this->error_class($id, 'action', 'name', 'action_delheader_name'),
                ));
            $out .= '<br><label class="label" for="action_delheader_value' . $id .'">'. rcube::Q($this->plugin->gettext('headerpatterns')) .'</label><br>';
            $out .= $this->list_input($id, 'action_delheader_value', $action['value'], null, false, array(
                    'class' => $this->error_class($id, 'action', 'value', 'action_delheader_value')
                )) . "\n";
            $out .= '<br><div class="adv input-group">';
            $out .= html::span('label input-group-prepend', html::label(array(
                    'class' => 'input-group-text', 'for' => 'action_delheader_op'.$id), rcube::Q($this->plugin->gettext('headermatchtype'))));
            $out .= $this->match_type_selector('action_delheader_op', $id, $action['match-type'], null, 'basic');
            $out .= '</div>';
            $out .= '<div class="adv input-group">';
            $out .= html::span('label input-group-prepend', html::label(array(
                    'class' => 'input-group-text', 'for' => 'action_delheader_comp_op'.$id), rcube::Q($this->plugin->gettext('comparator'))));
            $out .= $this->comparator_selector($action['comparator'], 'action_delheader_comp', $id);
            $out .= '</div>';
            $out .= '<br><label class="label" for="action_delheader_index' . $id .'">'. rcube::Q($this->plugin->gettext('headeroccurrence')) .'</label><br>';
            $out .= '<div class="input-group">';
            $out .= html::tag('input', array(
                    'type'  => 'text',
                    'name'  => '_action_delheader_index[' . $id . ']',
                    'id'    => 'action_delheader_index' . $id,
                    'value' => $action['index'] ? intval($action['index']) : '',
                    'size'  => 5,
                    'class' => $this->error_class($id, 'action', 'index', 'action_delheader_index'),
                ));
            $out .= ' ' . $pos2_selector->show($action['pos']);
            $out .= '</div></div>';
        }

        // mailbox select
        if ($action['type'] == 'fileinto') {
            // make sure non-existing (or unsubscribed) mailbox is listed (#1489956)
            if ($mailbox = $this->mod_mailbox($action['target'], 'out')) {
                $additional = array($mailbox);
            }
        }
        else {
            $mailbox = '';
        }

        $select = $this->rc->folder_selector(array(
            'maxlength'  => 100,
            'id'         => 'action_mailbox' . $id,
            'name'       => "_action_mailbox[$id]",
            'style'      => 'display:'.(empty($action['type']) || $action['type'] == 'fileinto' ? 'inline' : 'none'),
            'additional' => $additional,
        ));
        $out .= $select->show($mailbox);
        $out .= '</td>';

        // add/del buttons
        $add_label = rcube::Q($this->plugin->gettext('add'));
        $del_label = rcube::Q($this->plugin->gettext('del'));
        $out .= '<td class="rowbuttons">';
        $out .= sprintf('<a href="#" id="actionadd%s" title="%s" onclick="rcmail.managesieve_actionadd(%s)" class="button create add">'
            . '<span class="inner">%s</span></a>', $id, $add_label, $id, $add_label);
        $out .= sprintf('<a href="#" id="actiondel%s" title="%s" onclick="rcmail.managesieve_actiondel(%s)" class="button delete del%s">'
            . '<span class="inner">%s</span></a>', $id, $del_label, $id, ($rows_num < 2 ? ' disabled' : ''), $del_label);
        $out .= '</td>';

        $out .= '</tr></table>';

        $out .= $div ? "</div>\n" : '';

        return $out;
    }

    protected function genid()
    {
        return preg_replace('/[^0-9]/', '', microtime(true));
    }

    protected function strip_value($str, $allow_html = false, $trim = true)
    {
        if (is_array($str)) {
            foreach ($str as $idx => $val) {
                $val = $this->strip_value($val, $allow_html, $trim);

                if ($val === '') {
                    unset($str[$idx]);
                }
            }

            return $str;
        }

        if (!$allow_html) {
            $str = strip_tags($str);
        }

        return $trim ? trim($str) : $str;
    }

    protected function error_class($id, $type, $target, $elem_prefix = '')
    {
        // TODO: tooltips
        if (($type == 'test' && ($str = $this->errors['tests'][$id][$target])) ||
            ($type == 'action' && ($str = $this->errors['actions'][$id][$target]))
        ) {
            $this->add_tip($elem_prefix.$id, $str, true);
            return 'error';
        }

        return '';
    }

    protected function add_tip($id, $str, $error=false)
    {
        if ($error) {
            $class = 'sieve error';
        }

        $this->tips[] = array($id, $class ?: '', $str);
    }

    protected function print_tips()
    {
        if (empty($this->tips)) {
            return;
        }

        $script = rcmail_output::JS_OBJECT_NAME.'.managesieve_tip_register('.json_encode($this->tips).');';
        $this->rc->output->add_script($script, 'docready');
    }

    protected function list_input($id, $name, $value, $size = null, $hidden = false, $attrib = array())
    {
        $value = (array) $value;
        $value = array_map(array('rcube', 'Q'), $value);
        $value = implode("\n", $value);

        $attrib = array_merge($attrib, array(
                'data-type' => 'list',
                'data-size' => $size,
                'data-hidden' => $hidden ?: null,
                'name'      => '_' . $name . '[' . $id . ']',
                'style'     => 'display:none',
        ));

        if (empty($attrib['id'])) {
            $attrib['id'] = $name . $id;
        }

        return html::tag('textarea', $attrib, $value);
    }

    /**
     * Validate input for date part elements
     */
    protected function validate_date_part($type, $value)
    {
        // we do simple validation of date/part format
        switch ($type) {
            case 'date': // yyyy-mm-dd
                return preg_match('/^[0-9]{4}-[0-9]{2}-[0-9]{2}$/', $value);
            case 'iso8601':
                return preg_match('/^[0-9: .,ZWT+-]+$/', $value);
            case 'std11':
                return preg_match('/^((Sun|Mon|Tue|Wed|Thu|Fri|Sat),\s+)?[0-9]{1,2}\s+'
                    . '(Jan|Feb|Mar|Apr|May|Jun|Jul|Aug|Sep|Oct|Nov|Dec)\s+[0-9]{2,4}\s+'
                    . '[0-9]{2}:[0-9]{2}(:[0-9]{2})?\s+([+-]*[0-9]{4}|[A-Z]{1,3})$', $value);
            case 'julian':
                return preg_match('/^[0-9]+$/', $value);
            case 'time': // hh:mm:ss
                return preg_match('/^[0-9]{2}:[0-9]{2}:[0-9]{2}$/', $value);
            case 'year':
                return preg_match('/^[0-9]{4}$/', $value);
            case 'month':
                return preg_match('/^[0-9]{2}$/', $value) && $value > 0 && $value < 13;
            case 'day':
                return preg_match('/^[0-9]{2}$/', $value) && $value > 0 && $value < 32;
            case 'hour':
                return preg_match('/^[0-9]{2}$/', $value) && $value < 24;
            case 'minute':
                return preg_match('/^[0-9]{2}$/', $value) && $value < 60;
            case 'second':
                // According to RFC5260, seconds can be from 00 to 60
                return preg_match('/^[0-9]{2}$/', $value) && $value < 61;
            case 'weekday':
                return preg_match('/^[0-9]$/', $value) && $value < 7;
            case 'zone':
                return preg_match('/^[+-][0-9]{4}$/', $value);
        }
    }

    /**
     * Converts mailbox name from/to UTF7-IMAP from/to internal Sieve encoding
     * with delimiter replacement.
     *
     * @param string $mailbox Mailbox name
     * @param string $mode    Conversion direction ('in'|'out')
     *
     * @return string Mailbox name
     */
    protected function mod_mailbox($mailbox, $mode = 'out')
    {
        $delimiter         = $_SESSION['imap_delimiter'];
        $replace_delimiter = $this->rc->config->get('managesieve_replace_delimiter');
        $mbox_encoding     = $this->rc->config->get('managesieve_mbox_encoding', 'UTF7-IMAP');

        if ($mode == 'out') {
            $mailbox = rcube_charset::convert($mailbox, $mbox_encoding, 'UTF7-IMAP');
            if ($replace_delimiter && $replace_delimiter != $delimiter)
                $mailbox = str_replace($replace_delimiter, $delimiter, $mailbox);
        }
        else {
            $mailbox = rcube_charset::convert($mailbox, 'UTF7-IMAP', $mbox_encoding);
            if ($replace_delimiter && $replace_delimiter != $delimiter)
                $mailbox = str_replace($delimiter, $replace_delimiter, $mailbox);
        }

        return $mailbox;
    }

    /**
     * List sieve scripts
     *
     * @return array Scripts list
     */
    public function list_scripts()
    {
        if ($this->list !== null) {
            return $this->list;
        }

        $this->list = $this->sieve->get_scripts();

        // Handle active script(s) and list of scripts according to Kolab's KEP:14
        if ($this->rc->config->get('managesieve_kolab_master')) {
            // Skip protected names
            foreach ((array)$this->list as $idx => $name) {
                $_name = strtoupper($name);
                if ($_name == 'MASTER')
                    $master_script = $name;
                else if ($_name == 'MANAGEMENT')
                    $management_script = $name;
                else if($_name == 'USER')
                    $user_script = $name;
                else
                    continue;

                unset($this->list[$idx]);
            }

            // get active script(s), read USER script
            if ($user_script) {
                $extension = $this->rc->config->get('managesieve_filename_extension', '.sieve');
                $filename_regex = '/'.preg_quote($extension, '/').'$/';
                $_SESSION['managesieve_user_script'] = $user_script;

                $this->sieve->load($user_script);

                foreach ($this->sieve->script->as_array() as $rules) {
                    foreach ($rules['actions'] as $action) {
                        if ($action['type'] == 'include' && empty($action['global'])) {
                            $name = preg_replace($filename_regex, '', $action['target']);
                            // make sure the script exist
                            if (in_array($name, $this->list)) {
                                $this->active[] = $name;
                            }
                        }
                    }
                }
            }
            // create USER script if it doesn't exist
            else {
                $content = "# USER Management Script\n"
                    ."#\n"
                    ."# This script includes the various active sieve scripts\n"
                    ."# it is AUTOMATICALLY GENERATED. DO NOT EDIT MANUALLY!\n"
                    ."#\n"
                    ."# For more information, see http://wiki.kolab.org/KEP:14#USER\n"
                    ."#\n";
                if ($this->sieve->save_script('USER', $content)) {
                    $_SESSION['managesieve_user_script'] = 'USER';
                    if (empty($this->master_file))
                        $this->sieve->activate('USER');
                }
            }
        }
        else if (!empty($this->list)) {
            // Get active script name
            if ($active = $this->sieve->get_active()) {
                $this->active = array($active);
            }

            // Hide scripts from config
            $exceptions = $this->rc->config->get('managesieve_filename_exceptions');
            if (!empty($exceptions)) {
                $this->list = array_diff($this->list, (array)$exceptions);
            }
        }

        // When no script listing allowed limit the list to the defined script
        if (in_array('list_sets', $this->disabled_actions)) {
            $script_name = $this->rc->config->get('managesieve_script_name', 'roundcube');
            $this->list = array_intersect($this->list, array($script_name));
            $this->active = null;
            if (in_array($script_name, $this->list)) {
                // Because its the only allowed script make sure its active
                $this->activate_script($script_name);
            }
        }

        // reindex
        if (!empty($this->list)) {
            $this->list = array_values($this->list);
        }

        return $this->list;
    }

    /**
     * Removes sieve script
     *
     * @param string $name Script name
     *
     * @return bool True on success, False on failure
     */
    public function remove_script($name)
    {
        $result = $this->sieve->remove($name);

        // Kolab's KEP:14
        if ($result && $this->rc->config->get('managesieve_kolab_master')) {
            $this->deactivate_script($name);
        }

        return $result;
    }

    /**
     * Activates sieve script
     *
     * @param string $name Script name
     *
     * @return bool True on success, False on failure
     */
    public function activate_script($name)
    {
        // Kolab's KEP:14
        if ($this->rc->config->get('managesieve_kolab_master')) {
            $extension   = $this->rc->config->get('managesieve_filename_extension', '.sieve');
            $user_script = $_SESSION['managesieve_user_script'];

            // if the script is not active...
            if ($user_script && array_search($name, (array) $this->active) === false) {
                // ...rewrite USER file adding appropriate include command
                if ($this->sieve->load($user_script)) {
                    $script = $this->sieve->script->as_array();
                    $list   = array();
                    $regexp = '/' . preg_quote($extension, '/') . '$/';

                    // Create new include entry
                    $rule = array(
                        'actions' => array(
                            0 => array(
                                'target'   => $name.$extension,
                                'type'     => 'include',
                                'personal' => true,
                    )));

                    // get all active scripts for sorting
                    foreach ($script as $rid => $rules) {
                        foreach ($rules['actions'] as $action) {
                            if ($action['type'] == 'include' && empty($action['global'])) {
                                $target = $extension ? preg_replace($regexp, '', $action['target']) : $action['target'];
                                $list[] = $target;
                            }
                        }
                    }
                    $list[] = $name;

                    // Sort and find current script position
                    asort($list, SORT_LOCALE_STRING);
                    $list = array_values($list);
                    $index = array_search($name, $list);

                    // add rule at the end of the script
                    if ($index === false || $index == count($list)-1) {
                        $this->sieve->script->add_rule($rule);
                    }
                    // add rule at index position
                    else {
                        $script2 = array();
                        foreach ($script as $rid => $rules) {
                            if ($rid == $index) {
                                $script2[] = $rule;
                            }
                            $script2[] = $rules;
                        }
                        $this->sieve->script->content = $script2;
                    }

                    $result = $this->sieve->save();
                    if ($result) {
                        $this->active[] = $name;
                    }
                }
            }
        }
        else {
            $result = $this->sieve->activate($name);
            if ($result)
                $this->active = array($name);
        }

        return $result;
    }

    /**
     * Deactivates sieve script
     *
     * @param string $name Script name
     *
     * @return bool True on success, False on failure
     */
    public function deactivate_script($name)
    {
        // Kolab's KEP:14
        if ($this->rc->config->get('managesieve_kolab_master')) {
            $extension   = $this->rc->config->get('managesieve_filename_extension', '.sieve');
            $user_script = $_SESSION['managesieve_user_script'];

            // if the script is active...
            if ($user_script && ($key = array_search($name, $this->active)) !== false) {
                // ...rewrite USER file removing appropriate include command
                if ($this->sieve->load($user_script)) {
                    $script = $this->sieve->script->as_array();
                    $name   = $name.$extension;

                    foreach ($script as $rid => $rules) {
                        foreach ($rules['actions'] as $action) {
                            if ($action['type'] == 'include' && empty($action['global'])
                                && $action['target'] == $name
                            ) {
                                break 2;
                            }
                        }
                    }

                    // Entry found
                    if ($rid < count($script)) {
                        $this->sieve->script->delete_rule($rid);
                        $result = $this->sieve->save();
                        if ($result) {
                            unset($this->active[$key]);
                        }
                    }
                }
            }
        }
        else {
            $result = $this->sieve->deactivate();
            if ($result)
                $this->active = array();
        }

        return $result;
    }

    /**
     * Saves current script (adding some variables)
     */
    public function save_script($name = null)
    {
        // Kolab's KEP:14
        if ($this->rc->config->get('managesieve_kolab_master')) {
            $this->sieve->script->set_var('EDITOR', self::PROGNAME);
            $this->sieve->script->set_var('EDITOR_VERSION', self::VERSION);
        }

        return $this->sieve->save($name);
    }

    /**
     * Returns list of rules from the current script
     *
     * @return array List of rules
     */
    public function list_rules()
    {
        $result = array();
        $i      = 1;

        foreach ($this->script as $idx => $filter) {
            if (empty($filter['actions'])) {
                continue;
            }
            $fname = $filter['name'] ?: "#$i";
            $result[] = array(
                'id'    => $idx,
                'name'  => $fname,
                'class' => $filter['disabled'] ? 'disabled' : '',
            );
            $i++;
        }

        return $result;
    }

    /**
     * Initializes internal script data
     */
    protected function init_script()
    {
        if (!$this->sieve->script) {
            return;
        }

        $this->script = $this->sieve->script->as_array();

        $headers    = array();
        $exceptions = array('date', 'currentdate', 'size', 'spamtest', 'body');

        // find common headers used in script, will be added to the list
        // of available (predefined) headers (#1489271)
        foreach ($this->script as $rule) {
            foreach ((array) $rule['tests'] as $test) {
                if ($test['test'] == 'header') {
                    foreach ((array) $test['arg1'] as $header) {
                        $lc_header = strtolower($header);

                        // skip special names to not confuse UI
                        if (in_array($lc_header, $exceptions)) {
                            continue;
                        }

                        if (!isset($this->headers[$lc_header]) && !isset($headers[$lc_header])) {
                            $headers[$lc_header] = $header;
                        }
                    }
                }
            }
        }

        ksort($headers);

        $this->headers += $headers;
    }

    /**
     * Get all e-mail addresses of the user
     */
    protected function user_emails()
    {
        $addresses = $this->rc->user->list_emails();

        foreach ($addresses as $idx => $email) {
            $addresses[$idx] = $email['email'];
        }

        $addresses = array_unique($addresses);
        sort($addresses);

        return $addresses;
    }

    /**
     * Convert configured default headers into internal format
     */
    protected function get_default_headers()
    {
        $default = array('Subject', 'From', 'To');
        $headers = (array) $this->rc->config->get('managesieve_default_headers', $default);
        $keys    = array_map('strtolower', $headers);
        $headers = array_combine($keys, $headers);

        // make sure there's no Date header
        unset($headers['date']);

        return $headers;
    }

    /**
     * Match type selector
     */
    protected function match_type_selector($name, $id, $test, $rule = null, $mode = 'all')
    {
        // matching type select (operator)
        $select_op = new html_select(array(
                'name'     => "_{$name}[$id]",
                'id'       => "{$name}{$id}",
<<<<<<< HEAD
                'style'    => 'display:' .(!in_array($rule, array('size', 'duplicate')) ? 'inline' : 'none'),
                'class'    => 'operator_selector col-6 custom-select',
=======
                'style'    => 'display:' .(!in_array($rule, array('size', 'spamtest', 'duplicate')) ? 'inline' : 'none'),
                'class'    => 'operator_selector',
>>>>>>> e15bf62e
                'onchange' => "{$name}_select(this, '{$id}')",
        ));

        $select_op->add(rcube::Q($this->plugin->gettext('filtercontains')), 'contains');
        $select_op->add(rcube::Q($this->plugin->gettext('filternotcontains')), 'notcontains');
        $select_op->add(rcube::Q($this->plugin->gettext('filteris')), 'is');
        $select_op->add(rcube::Q($this->plugin->gettext('filterisnot')), 'notis');
        if ($mode == 'all') {
            $select_op->add(rcube::Q($this->plugin->gettext('filterexists')), 'exists');
            $select_op->add(rcube::Q($this->plugin->gettext('filternotexists')), 'notexists');
        }
        $select_op->add(rcube::Q($this->plugin->gettext('filtermatches')), 'matches');
        $select_op->add(rcube::Q($this->plugin->gettext('filternotmatches')), 'notmatches');
        if (in_array('regex', $this->exts)) {
            $select_op->add(rcube::Q($this->plugin->gettext('filterregex')), 'regex');
            $select_op->add(rcube::Q($this->plugin->gettext('filternotregex')), 'notregex');
        }
        if ($mode == 'all' && in_array('relational', $this->exts)) {
            $select_op->add(rcube::Q($this->plugin->gettext('countisgreaterthan')), 'count-gt');
            $select_op->add(rcube::Q($this->plugin->gettext('countisgreaterthanequal')), 'count-ge');
            $select_op->add(rcube::Q($this->plugin->gettext('countislessthan')), 'count-lt');
            $select_op->add(rcube::Q($this->plugin->gettext('countislessthanequal')), 'count-le');
            $select_op->add(rcube::Q($this->plugin->gettext('countequals')), 'count-eq');
            $select_op->add(rcube::Q($this->plugin->gettext('countnotequals')), 'count-ne');
            $select_op->add(rcube::Q($this->plugin->gettext('valueisgreaterthan')), 'value-gt');
            $select_op->add(rcube::Q($this->plugin->gettext('valueisgreaterthanequal')), 'value-ge');
            $select_op->add(rcube::Q($this->plugin->gettext('valueislessthan')), 'value-lt');
            $select_op->add(rcube::Q($this->plugin->gettext('valueislessthanequal')), 'value-le');
            $select_op->add(rcube::Q($this->plugin->gettext('valueequals')), 'value-eq');
            $select_op->add(rcube::Q($this->plugin->gettext('valuenotequals')), 'value-ne');
        }

        return $select_op->show($test);
    }

    protected function comparator_selector($comparator, $name, $id)
    {
        $select_comp = new html_select(array(
                'name'  => "_{$name}[$id]",
                'id'    => "{$name}_op{$id}",
                'class' => 'custom-select'
        ));
        $select_comp->add(rcube::Q($this->plugin->gettext('default')), '');
        $select_comp->add(rcube::Q($this->plugin->gettext('octet')), 'i;octet');
        $select_comp->add(rcube::Q($this->plugin->gettext('asciicasemap')), 'i;ascii-casemap');
        if (in_array('comparator-i;ascii-numeric', $this->exts)) {
            $select_comp->add(rcube::Q($this->plugin->gettext('asciinumeric')), 'i;ascii-numeric');
        }

        return $select_comp->show($comparator);
    }

    /**
     * Merge a rule into the script
     */
    protected function merge_rule($rule, $existing, &$script_name = null)
    {
        // if script does not exist create a new one
        if ($script_name === null || $script_name === false) {
            $script_name = $this->create_default_script();
            $this->sieve->load($script_name);
            $this->init_script();
        }

        if (!$this->sieve->script) {
            return false;
        }

        $script_active   = in_array($script_name, $this->active);
        $rule_active     = empty($rule['disabled']);
        $activate_script = false;

        // If the script is not active, but the rule is,
        // put the rule in an active script if there is one
        if (!$script_active && $rule_active && !empty($this->active)) {
            // Remove the rule from current (inactive) script
            if (isset($existing['idx'])) {
                unset($this->script[$existing['idx']]);
                $this->sieve->script->content = $this->script;
                $this->save_script($script_name);
            }

            // Load and init the active script, add the rule there
            $this->sieve->load($script_name = $this->active[0]);
            $this->init_script();
            array_unshift($this->script, $rule);
        }
        // update original forward rule/script
        else {
            // re-order rules if needed
            if (isset($rule['after']) && $rule['after'] !== '') {
                // unset the original rule
                if (isset($existing['idx'])) {
                    $this->script[$existing['idx']] = null;
                }

                // add at target position
                if ($rule['after'] >= count($this->script) - 1) {
                    $this->script[] = $rule;
                    $this->script = array_values(array_filter($this->script));
                    $rule_index = count($this->script);
                }
                else {
                    $script = array();

                    foreach ($this->script as $idx => $r) {
                        if ($r) {
                            $script[] = $r;
                        }

                        if ($idx == $rule['after']) {
                            $script[] = $rule;
                            $rule_index = count($script);
                        }
                    }

                    $this->script = $script;
                }
            }
            // rule exists, update it "in place"
            else if (isset($existing['idx'])) {
                $this->script[$existing['idx']] = $rule;
                $rule_index = $existing['idx'];
            }
            // otherwise put the rule on top
            else {
                array_unshift($this->script, $rule);
                $rule_index = 0;
            }

            // if the script is not active, but the rule is, we need to de-activate
            // all rules except the forward rule
            if (!$script_active && $rule_active) {
                $activate_script = true;
                foreach ($this->script as $idx => $r) {
                    if ($idx !== $rule_index) {
                        $this->script[$idx]['disabled'] = true;
                    }
                }
            }
        }

        $this->sieve->script->content = $this->script;

        // save the script
        $saved = $this->save_script($script_name);

        // activate the script
        if ($saved && $activate_script) {
            $this->activate_script($script_name);
        }

        return $saved;
    }

    /**
     * Create default script
     */
    protected function create_default_script()
    {
        // if script not exists build default script contents
        $script_file  = $this->rc->config->get('managesieve_default');
        $script_name  = $this->rc->config->get('managesieve_script_name');
        $kolab_master = $this->rc->config->get('managesieve_kolab_master');
        $content      = '';

        if (empty($script_name)) {
            $script_name = 'roundcube';
        }

        if ($script_file && !$kolab_master && is_readable($script_file) && !is_dir($script_file)) {
            $content = file_get_contents($script_file);
        }

        // add script and set it active
        if ($this->sieve->save_script($script_name, $content)) {
            $this->activate_script($script_name);
            $this->list[] = $script_name;
        }

        return $script_name;
    }
}<|MERGE_RESOLUTION|>--- conflicted
+++ resolved
@@ -1848,9 +1848,8 @@
         }
 
         $tout .= $this->match_type_selector('rule_op', $id, $test, $rule['test']);
-<<<<<<< HEAD
         $tout .= $this->list_input($id, 'rule_target', $target, null, false, array(
-                'disabled' => $rule['test'] == 'size' || $rule['test'] == 'exists' || $rule['test'] == 'duplicate',
+                'disabled' => in_array($rule['test'], array('size', 'exists', 'duplicate', 'spamtest')),
                 'class'    => $this->error_class($id, 'test', 'target', 'rule_target')
             )) . "\n";
 
@@ -1859,13 +1858,6 @@
                 'id'    => 'rule_size_op'.$id,
                 'class' => 'input-group-prepend custom-select'
         ));
-=======
-        $tout .= $this->list_input($id, 'rule_target', $target,
-            $rule['test'] != 'size' && $rule['test'] != 'spamtest' && $rule['test'] != 'exists' && $rule['test'] != 'duplicate',
-            $this->error_class($id, 'test', 'target', 'rule_target')) . "\n";
-
-        $select_size_op = new html_select(array('name' => "_rule_size_op[$id]", 'id' => 'rule_size_op'.$id, 'class' => 'input-group-prepend'));
->>>>>>> e15bf62e
         $select_size_op->add(rcube::Q($this->plugin->gettext('filterover')), 'over');
         $select_size_op->add(rcube::Q($this->plugin->gettext('filterunder')), 'under');
 
@@ -3164,13 +3156,8 @@
         $select_op = new html_select(array(
                 'name'     => "_{$name}[$id]",
                 'id'       => "{$name}{$id}",
-<<<<<<< HEAD
-                'style'    => 'display:' .(!in_array($rule, array('size', 'duplicate')) ? 'inline' : 'none'),
+                'style'    => 'display:' .(!in_array($rule, array('size', 'duplicate', 'spamtest')) ? 'inline' : 'none'),
                 'class'    => 'operator_selector col-6 custom-select',
-=======
-                'style'    => 'display:' .(!in_array($rule, array('size', 'spamtest', 'duplicate')) ? 'inline' : 'none'),
-                'class'    => 'operator_selector',
->>>>>>> e15bf62e
                 'onchange' => "{$name}_select(this, '{$id}')",
         ));
 
