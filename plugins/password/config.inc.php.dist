--- conflicted
+++ resolved
@@ -480,7 +480,6 @@
 // put token number from Modoboa server
 $config['password_modoboa_api_token'] = '';
 
-<<<<<<< HEAD
 // Mail-in-a-Box Driver options
 // ----------------------------
 // the url to the control panel of Mail-in-a-Box, e.g. https://box.example.com/admin/
@@ -497,11 +496,9 @@
 $config['password_tinycp_port'] = '';
 $config['password_tinycp_user'] = '';
 $config['password_tinycp_pass'] = '';
-=======
 
 // HTTP-API Driver options
 // ---------------------
-// Changes password via any HTTP/HTTPS API.
 
 // Base URL of password change API. HTTPS recommended.
 $config['password_httpapi_url'] = 'https://passwordserver.example.org';
@@ -510,9 +507,6 @@
 // GET is not recommended as passwords will appears in the remote webserver's access log
 $config['password_httpapi_method'] = 'POST';
 
-// Whether to verify SSL certificates. Default: true
-$config['password_httpapi_ssl_verify'] = true;
-
 // GET or POST variable in which to put the username
 $config['password_httpapi_var_user'] = 'user';
 
@@ -525,5 +519,4 @@
 // HTTP codes other than 2xx are assumed to mean the password changed failed.
 // Optionally, if set, this variable additionally checks the body of the 2xx response to
 // confirm the change. It's a preg_match regular expression.
-$config['password_httpapi_expect'] = '/^ok$/i';
->>>>>>> 48da9276
+$config['password_httpapi_expect'] = '/^ok$/i';